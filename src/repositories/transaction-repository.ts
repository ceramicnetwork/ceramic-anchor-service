--- conflicted
+++ resolved
@@ -1,10 +1,5 @@
-<<<<<<< HEAD
-import { inject, singleton } from 'tsyringe'
+import type { Knex } from 'knex'
 import { ServiceMetrics as Metrics } from '@ceramicnetwork/observability'
-=======
-import { ServiceMetrics as Metrics } from '../service-metrics.js'
->>>>>>> f7a8e3f3
-import type { Knex } from 'knex'
 import { logger } from '../logger/index.js'
 import { METRIC_NAMES } from '../settings.js'
 import { Utils } from '../utils.js'
