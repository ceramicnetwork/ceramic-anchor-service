import { Anchor } from '../models/anchor.js'
import { Request } from '../models/request.js'
import type { Knex } from 'knex'
import { Options } from './repository-types.js'

export const TABLE_NAME = 'anchor'

export class AnchorWithRequest extends Anchor {
  request: Request
}

export class AnchorRepository {
  static inject = ['dbConnection'] as const

  constructor(private connection?: Knex) {}

  /**
   * Creates anchors
   * @param anchors - Anchors
   * @param options
   * @returns A promise that resolve to the number of anchors created
   */
<<<<<<< HEAD
  public async createAnchors(anchors: Array<Anchor>, options: Options = {}): Promise<number> {
=======
  async createAnchors(anchors: Array<Anchor>, options: Options = {}): Promise<void> {
>>>>>>> f58f4059
    const { connection = this.connection } = options

    const result = (await connection
      .table(TABLE_NAME)
      .insert(anchors)
      .onConflict('requestId')
      .ignore()) as any

    return result.rowCount
  }

  /**
   *
   * Gets anchor metadata
   * @param request - Request
   * @param options
   * @returns A promise that resolve to the anchor associated to the request
   */
  async findByRequest(request: Request, options: Options = {}): Promise<AnchorWithRequest> {
    const { connection = this.connection } = options

    const anchor = await connection(TABLE_NAME).where({ requestId: request.id }).first()

    if (!anchor) {
      return anchor
    }

    return { ...anchor, request }
  }
}<|MERGE_RESOLUTION|>--- conflicted
+++ resolved
@@ -20,11 +20,7 @@
    * @param options
    * @returns A promise that resolve to the number of anchors created
    */
-<<<<<<< HEAD
-  public async createAnchors(anchors: Array<Anchor>, options: Options = {}): Promise<number> {
-=======
-  async createAnchors(anchors: Array<Anchor>, options: Options = {}): Promise<void> {
->>>>>>> f58f4059
+  async createAnchors(anchors: Array<Anchor>, options: Options = {}): Promise<number> {
     const { connection = this.connection } = options
 
     const result = (await connection
