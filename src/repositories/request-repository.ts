--- conflicted
+++ resolved
@@ -198,68 +198,11 @@
     const processingDeadline = new Date(Date.now() - PROCESSING_TIMEOUT)
     const earliestDateToRetry = new Date(Date.now() - FAILURE_RETRY_WINDOW)
 
-<<<<<<< HEAD
-    return this.connection.transaction(this.isolationLevel, async (transactionalEntityManager) => {
-      // retrieves up to streamLimit unique streams with their earliest request createdAt value.
-      // this will only return streams associated with requests that are PENDING, or PROCESSING and needs to be retried
-      const rawStreamsToAnchor = await transactionalEntityManager
-        .getRepository(Request)
-        .createQueryBuilder('request')
-        .select(['request.streamId as sid', 'MIN(request.createdAt) as min_created_at'])
-        .where(
-          'request.status = :failedStatus AND request.createdAt >= :earliestDateToRetry AND (request.message IS NULL OR request.message != :message)',
-          {
-            failedStatus: RequestStatus.FAILED,
-            earliestDateToRetry: earliestDateToRetry,
-            message: REQUEST_MESSAGES.conflictResolutionRejection,
-          }
-        )
-        .orWhere('request.status = :processingStatus AND request.updatedAt < :processingDeadline', {
-          processingStatus: RequestStatus.PROCESSING,
-          processingDeadline: processingDeadline,
-        })
-        .orWhere(
-          'request.status = :failedStatus AND request.createdAt >= :earliestDateToRetry AND (request.message IS NULL OR request.message != :message)',
-          {
-            failedStatus: RequestStatus.FAILED,
-            earliestDateToRetry: earliestDateToRetry,
-            message: REQUEST_MESSAGES.conflictResolutionRejection,
-          }
-        )
-        .orWhere('request.status = :pendingStatus', { pendingStatus: RequestStatus.PENDING })
-        .groupBy('sid')
-        .orderBy('min_created_at', 'ASC')
-        // if 0 will return unlimited
-        .limit(maxStreamLimit)
-        .getRawMany()
-
-      // convert raw results to Request entities
-      const streamsToAnchor = transactionalEntityManager.getRepository(Request).create(
-        rawStreamsToAnchor.map((request) => ({
-          streamId: request['sid'],
-          createdAt: request['min_created_at'],
-        }))
-      )
-
-      // Do not anchor if there are no streams to anhor
-      if (streamsToAnchor.length === 0) {
-        return []
-      }
-
-      // Anchor if we have enough streams or the earliest stream request is expired
-      const earliestIsExpired = streamsToAnchor[0].createdAt < anchoringDeadline
-      if (streamsToAnchor.length >= minStreamLimit || earliestIsExpired) {
-        const streamIds = streamsToAnchor.map(({ streamId }) => streamId)
-
-        // retrieves all requests associated with the streams
-        const requests = await transactionalEntityManager
-=======
     return this.connection
       .transaction(this.isolationLevel, async (transactionalEntityManager) => {
         // retrieves up to streamLimit unique streams with their earliest request createdAt value.
         // this will only return streams associated with requests that are PENDING, or PROCESSING and needs to be retried
         const rawStreamsToAnchor = await transactionalEntityManager
->>>>>>> cf7c04ad
           .getRepository(Request)
           .createQueryBuilder('request')
           .select(['request.streamId as sid', 'MIN(request.createdAt) as min_created_at'])
