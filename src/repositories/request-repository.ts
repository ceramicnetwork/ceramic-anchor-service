--- conflicted
+++ resolved
@@ -19,17 +19,6 @@
 import { LimitOptions, Options } from './repository-types.js'
 import { logger } from '../logger/index.js'
 
-<<<<<<< HEAD
-=======
-/**
- * How long we should keep recently anchored streams pinned on our local Ceramic node, to keep the
- * AnchorCommit available to the network.
- */
-const ANCHOR_DATA_RETENTION_WINDOW = 1000 * 60 * 60 * 24 * 30 // 30 days
-export const PROCESSING_TIMEOUT = 1000 * 60 * 60 * 3 //3H
-export const FAILURE_RETRY_WINDOW = 1000 * 60 * 60 * 48 // 48H
-const TRANSACTION_MUTEX_ID = 4532
->>>>>>> f6411caf
 // application is recommended to automatically retry when seeing this error
 const REPEATED_READ_SERIALIZATION_ERROR = '40001'
 
@@ -265,7 +254,6 @@
     minStreamLimit = maxStreamLimit,
     options: Options = {}
   ): Promise<Request[]> {
-<<<<<<< HEAD
     const { connection = this.connection } = options
     const now = new Date()
     const anchoringDeadline = new Date(now.getTime() - MAX_ANCHORING_DELAY_MS)
@@ -273,55 +261,6 @@
     return connection.transaction(
       async (trx) => {
         const streamsToAnchor = await findStreamsToAnchor(trx, maxStreamLimit, now)
-=======
-    const anchoringDeadline = new Date(Date.now() - this.config.maxAnchoringDelayMS)
-    const processingDeadline = new Date(Date.now() - PROCESSING_TIMEOUT)
-    const earliestDateToRetry = new Date(Date.now() - FAILURE_RETRY_WINDOW)
-
-    return this.connection
-      .transaction(this.isolationLevel, async (transactionalEntityManager) => {
-        // Query that when executed returns all requests that meet one of the following conditions:
-        //    - is PENDING,
-        //    - is PROCESSING and needs to be retried
-        //    - is FAILED, has not expired, and has not been rejected due to confliction resolution
-        const allRequestsToAnchorQuery = await transactionalEntityManager
-          .getRepository(Request)
-          .createQueryBuilder('request')
-          .where(
-            'request.status = :failedStatus AND request.createdAt >= :earliestDateToRetry AND (request.message IS NULL OR request.message != :message)',
-            {
-              failedStatus: RequestStatus.FAILED,
-              earliestDateToRetry: earliestDateToRetry,
-              message: REQUEST_MESSAGES.conflictResolutionRejection,
-            }
-          )
-          .orWhere(
-            'request.status = :processingStatus AND request.updatedAt < :processingDeadline',
-            {
-              processingStatus: RequestStatus.PROCESSING,
-              processingDeadline: processingDeadline,
-            }
-          )
-          .orWhere('request.status = :pendingStatus', { pendingStatus: RequestStatus.PENDING })
-
-        // using conditions in allRequestsToAnchorQuery, retrieves up to streamLimit unique streams with their earliest request createdAt value
-        const rawStreamsToAnchor = await allRequestsToAnchorQuery
-          .clone()
-          .select(['request.streamId as sid', 'MIN(request.createdAt) as min_created_at'])
-          .groupBy('sid')
-          .orderBy('min_created_at', 'ASC')
-          // if 0 will return unlimited
-          .limit(maxStreamLimit)
-          .getRawMany()
-
-        // convert raw results to Request entities
-        const streamsToAnchor = transactionalEntityManager.getRepository(Request).create(
-          rawStreamsToAnchor.map((request) => ({
-            streamId: request['sid'],
-            createdAt: request['min_created_at'],
-          }))
-        )
->>>>>>> f6411caf
 
         // Do not anchor if there are no streams to anchor
         if (streamsToAnchor.length === 0) {
@@ -355,32 +294,14 @@
 
           countRetryMetrics(requests, anchoringDeadline)
 
-<<<<<<< HEAD
           logger.debug(`Updated ${updatedCount} requests to READY`)
-=======
-          logger.debug(`Updated ${results.affected} requests to READY`)
->>>>>>> f6411caf
 
           return requests
         }
 
         logger.debug(
-<<<<<<< HEAD
           `Not updating any requests to READY because there are not enough streams for a batch ${streamsToAnchor.length}/${minStreamLimit} and the earliest request is not expired (created at ${streamsToAnchor[0].minCreatedAt})`
         )
-=======
-          `Not updating any requests to READY because there are not enough streams for a batch ${streamsToAnchor.length}/${minStreamLimit} and the earliest request is not expired (created at ${streamsToAnchor[0].createdAt})`
-        )
-
-        return []
-      })
-      .catch(async (err) => {
-        if (err?.code === REPEATED_READ_SERIALIZATION_ERROR) {
-          Metrics.count(METRIC_NAMES.DB_SERIALIZATION_ERROR, 1)
-          await Utils.delay(100)
-          return this.findAndMarkReady(maxStreamLimit, minStreamLimit)
-        }
->>>>>>> f6411caf
 
         return []
       },
