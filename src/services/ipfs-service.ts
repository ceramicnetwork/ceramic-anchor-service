import type { CID } from 'multiformats/cid'
import LRUCache from 'lru-cache'
import { create as createIpfsClient } from 'ipfs-http-client'
import type { Config } from 'node-config-ts'
import { logger } from '../logger/index.js'
import * as dagJose from 'dag-jose'
import type { IPFS } from 'ipfs-core-types'
import { AnchorCommit, toCID } from '@ceramicnetwork/common'
import type { StreamID } from '@ceramicnetwork/streamid'
import { Utils } from '../utils.js'
import * as http from 'http'
import * as https from 'https'
import { PubsubMessage } from '@ceramicnetwork/core'
import type { IIpfsService, RetrieveRecordOptions } from './ipfs-service.type.js'
import type { AbortOptions } from './abort-options.type.js'

const { serialize, MsgType } = PubsubMessage

export const IPFS_GET_RETRIES = 2
export const IPFS_GET_TIMEOUT = 30000 // 30 seconds
const MAX_CACHE_ENTRIES = 100
export const IPFS_PUT_TIMEOUT = 30 * 1000 // 30 seconds
const PUBSUB_DELAY = 100

function buildHttpAgent(endpoint: string | undefined): http.Agent {
  const agentOptions = {
    keepAlive: false,
    maxSockets: Infinity,
  }
  if (endpoint?.startsWith('https')) {
    return new https.Agent(agentOptions)
  } else {
    return new http.Agent(agentOptions)
  }
}

function buildIpfsClient(config: Config): IPFS {
  return createIpfsClient({
    url: config.ipfsConfig.url,
    timeout: config.ipfsConfig.timeout,
    ipld: {
      codecs: [dagJose],
    },
    agent: buildHttpAgent(config.ipfsConfig.url),
  })
}

export class IpfsService implements IIpfsService {
  private readonly cache: LRUCache<string, any>
  private readonly pubsubTopic: string
  private readonly ipfs: IPFS

  static inject = ['config'] as const

  constructor(config: Config, ipfs: IPFS = buildIpfsClient(config)) {
    this.cache = new LRUCache<string, any>({ max: MAX_CACHE_ENTRIES })
    this.ipfs = ipfs
    this.pubsubTopic = config.ipfsConfig.pubsubTopic
  }

  /**
   * Initialize the service
   */
  async init(): Promise<void> {
    // We have to subscribe to pubsub to keep ipfs connections alive.
    // TODO Remove this when the underlying ipfs issue is fixed
    await this.ipfs.pubsub.subscribe(this.pubsubTopic, () => {
      /* do nothing */
    })
  }

  /**
   * Gets the record by its CID value
   * @param cid - CID value
   * @param options - May contain AbortSignal
   */
  async retrieveRecord<T = any>(
    cid: CID | string,
    options: RetrieveRecordOptions = {}
  ): Promise<T> {
    const cacheKey = `${cid}${options.path || ''}`
    let retryTimes = IPFS_GET_RETRIES
    while (retryTimes > 0) {
      try {
        const found = this.cache.get(cacheKey)
        if (found) {
          return found
        }
        const record = await this.ipfs.dag.get(toCID(cid), {
          path: options.path,
          timeout: IPFS_GET_TIMEOUT,
          signal: options.signal,
        })
        const value = record.value
        logger.debug(`Successfully retrieved ${cacheKey}`)
        this.cache.set(cacheKey, value)
        return value as T
      } catch (e) {
        if (options.signal?.aborted) throw e
        logger.err(`Cannot retrieve IPFS record for CID ${cacheKey}`)
        retryTimes--
      }
    }
    throw new Error(`Failed to retrieve IPFS record for CID ${cacheKey}`)
  }

  /**
<<<<<<< HEAD
   * Sets the record and returns its CID
   * @param record - Record value
   * @param pin - Add to the pin store
   */
  async storeRecord(record: Record<string, unknown>): Promise<CID> {
    let timeout: any

    const putPromise = this._ipfs.dag
      .put(record)
      .then((cid) => this._ipfs.pin.add(cid))
      .finally(() => {
        clearTimeout(timeout)
      })

    const timeoutPromise = new Promise((resolve) => {
      timeout = setTimeout(resolve, IPFS_PUT_TIMEOUT)
    })

    return await Promise.race([
      putPromise,
      timeoutPromise.then(() => {
        throw new Error(`Timed out storing record in IPFS`)
      }),
    ])
=======
   * Sets the record and returns its CID.
   */
  storeRecord(record: Record<string, unknown>, options: AbortOptions = {}): Promise<CID> {
    return this.ipfs.dag.put(record, { signal: options.signal, timeout: IPFS_PUT_TIMEOUT })
>>>>>>> 65225681
  }

  /**
   * Stores `anchorCommit` to ipfs and publishes an update pubsub message to the Ceramic pubsub topic
   * @param anchorCommit - anchor commit
   * @param streamId
   * @param options
   */
  async publishAnchorCommit(
    anchorCommit: AnchorCommit,
    streamId: StreamID,
    options: AbortOptions = {}
  ): Promise<CID> {
    const anchorCid = await this.storeRecord(anchorCommit as any, { signal: options.signal })

    const serializedMessage = serialize({
      typ: MsgType.UPDATE,
      stream: streamId,
      tip: anchorCid,
    })

    await this.ipfs.pubsub.publish(this.pubsubTopic, serializedMessage, { signal: options.signal })

    // wait so that we don't flood the pubsub
    await Utils.delay(PUBSUB_DELAY)

    return anchorCid
  }
}<|MERGE_RESOLUTION|>--- conflicted
+++ resolved
@@ -105,37 +105,10 @@
   }
 
   /**
-<<<<<<< HEAD
-   * Sets the record and returns its CID
-   * @param record - Record value
-   * @param pin - Add to the pin store
-   */
-  async storeRecord(record: Record<string, unknown>): Promise<CID> {
-    let timeout: any
-
-    const putPromise = this._ipfs.dag
-      .put(record)
-      .then((cid) => this._ipfs.pin.add(cid))
-      .finally(() => {
-        clearTimeout(timeout)
-      })
-
-    const timeoutPromise = new Promise((resolve) => {
-      timeout = setTimeout(resolve, IPFS_PUT_TIMEOUT)
-    })
-
-    return await Promise.race([
-      putPromise,
-      timeoutPromise.then(() => {
-        throw new Error(`Timed out storing record in IPFS`)
-      }),
-    ])
-=======
    * Sets the record and returns its CID.
    */
   storeRecord(record: Record<string, unknown>, options: AbortOptions = {}): Promise<CID> {
     return this.ipfs.dag.put(record, { signal: options.signal, timeout: IPFS_PUT_TIMEOUT })
->>>>>>> 65225681
   }
 
   /**
