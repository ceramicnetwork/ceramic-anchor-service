import CeramicClient from '@ceramicnetwork/http-client'
import { AnchorCommit, CeramicApi, MultiQuery, Stream, SyncOptions } from '@ceramicnetwork/common'

import { Config } from 'node-config-ts'
import { inject, singleton } from 'tsyringe'
import { IpfsService } from './ipfs-service'
import { StreamID, CommitID } from '@ceramicnetwork/streamid'
import CID from 'cids'
import dagCBOR from 'ipld-dag-cbor'
import { logger } from '../logger'

// Interface to allow injecting a mock in tests
export interface CeramicService {
  loadStream(streamId: StreamID): Promise<any>
  pinStream(streamId: StreamID): Promise<void>
  multiQuery(queries: MultiQuery[]): Promise<Record<string, Stream>>
  publishAnchorCommit(streamId: StreamID, anchorCommit: AnchorCommit): Promise<CID>
}

<<<<<<< HEAD
const LOAD_TIMEOUT = 1000 * 60 // 1 minute
const MULTIQUERY_TIMEOUT = 1000 * 60 * 2 // 2 minutes
const PIN_TIMEOUT = 1000 * 60 * 2 // 2 minutes
=======
const MULTIQUERY_SERVER_TIMEOUT = 1000 * 60 // 1 minute
// 10 seconds more than server-side timeout so server-side timeout can fire first, which gives us a
// more useful error message
const MULTIQUERY_CLIENT_TIMEOUT = 1000 * 70 // 1 minute and 10 seconds
>>>>>>> 3e21597e

@singleton()
export default class CeramicServiceImpl implements CeramicService {
  private readonly _client: CeramicApi

  /**
   * Sets dependencies
   */
  constructor(
    @inject('config') private config?: Config,
    @inject('ipfsService') private ipfsService?: IpfsService
  ) {
    this._client = new CeramicClient(config.ceramic.apiUrl)
  }

  async loadStream<T extends Stream>(streamId: StreamID | CommitID): Promise<T> {
    let timeout: any

    const streamPromise = this._client
      .loadStream(streamId, { sync: SyncOptions.PREFER_CACHE })
      .finally(() => {
        clearTimeout(timeout)
      })

    const timeoutPromise = new Promise((_, reject) => {
      timeout = setTimeout(() => {
        reject(new Error(`Timed out loading stream: ${streamId.toString()}`))
      }, LOAD_TIMEOUT)
    })

    return (await Promise.race([streamPromise, timeoutPromise])) as T
  }

  async pinStream(streamId: StreamID): Promise<void> {
    try {
      let timeout: any

      const pinPromise = this._client.pin.add(streamId).finally(() => {
        clearTimeout(timeout)
      })

      const timeoutPromise = new Promise((_, reject) => {
        timeout = setTimeout(() => {
          reject(new Error(`Timed out pinning stream: ${streamId.toString()}`))
        }, PIN_TIMEOUT)
      })

      await Promise.race([pinPromise, timeoutPromise])
    } catch (e) {
      // Pinning is best-effort, as we don't want to fail requests if the Ceramic node is unavailable
      logger.err(`Error pinning stream ${streamId.toString()}: ${e.toString()}`)
    }
  }

  async multiQuery(queries: MultiQuery[]): Promise<Record<string, Stream>> {
    let timeout: any

    const queryPromise = this._client.multiQuery(queries, MULTIQUERY_SERVER_TIMEOUT).finally(() => {
      clearTimeout(timeout)
    })

    const timeoutPromise = new Promise<Record<string, Stream>>((_, reject) => {
      timeout = setTimeout(() => {
        logger.warn(`Timed out loading multiquery`)
        reject(new Error(`Timed out loading multiquery`))
      }, MULTIQUERY_CLIENT_TIMEOUT)
    })

    return await Promise.race([queryPromise, timeoutPromise])
  }

  async publishAnchorCommit(streamId: StreamID, anchorCommit: AnchorCommit): Promise<CID> {
    const expectedCID = await dagCBOR.util.cid(new Uint8Array(dagCBOR.util.serialize(anchorCommit)))
    const stream = await this._client.applyCommit(streamId, anchorCommit, {
      publish: true,
      anchor: false,
      pin: true,
    })

    const commitFound: boolean =
      null != stream.state.log.find((logEntry) => logEntry.cid.equals(expectedCID))
    if (!commitFound) {
      throw new Error(
        `Anchor commit not found in stream log after being applied to Ceramic node. This most likely means the commit was rejected by Ceramic's conflict resolution. StreamID: ${streamId.toString()}, found tip: ${stream.tip.toString()}`
      )
    }
    return expectedCID
  }

  /**
   * Unpins the given stream from the connected Ceramic node.  Also instructs that Ceramic node
   * to publish the stream's tip before unpinning it, giving other nodes on the network one last
   * chance to fetch the tip before it is lost from the anchor service's Ceramic node.
   * @param streamId
   */
  async unpinStream(streamId: StreamID): Promise<void> {
    await this._client.pin.rm(streamId, { publish: true })
  }
}<|MERGE_RESOLUTION|>--- conflicted
+++ resolved
@@ -17,16 +17,12 @@
   publishAnchorCommit(streamId: StreamID, anchorCommit: AnchorCommit): Promise<CID>
 }
 
-<<<<<<< HEAD
-const LOAD_TIMEOUT = 1000 * 60 // 1 minute
-const MULTIQUERY_TIMEOUT = 1000 * 60 * 2 // 2 minutes
-const PIN_TIMEOUT = 1000 * 60 * 2 // 2 minutes
-=======
+const LOAD_STREAM_TIMEOUT = 1000 * 60 // 1 minute
 const MULTIQUERY_SERVER_TIMEOUT = 1000 * 60 // 1 minute
 // 10 seconds more than server-side timeout so server-side timeout can fire first, which gives us a
 // more useful error message
 const MULTIQUERY_CLIENT_TIMEOUT = 1000 * 70 // 1 minute and 10 seconds
->>>>>>> 3e21597e
+const PIN_TIMEOUT = 1000 * 60 * 2 // 2 minutes
 
 @singleton()
 export default class CeramicServiceImpl implements CeramicService {
@@ -54,7 +50,7 @@
     const timeoutPromise = new Promise((_, reject) => {
       timeout = setTimeout(() => {
         reject(new Error(`Timed out loading stream: ${streamId.toString()}`))
-      }, LOAD_TIMEOUT)
+      }, LOAD_STREAM_TIMEOUT)
     })
 
     return (await Promise.race([streamPromise, timeoutPromise])) as T
