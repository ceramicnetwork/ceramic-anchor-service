--- conflicted
+++ resolved
@@ -7,13 +7,8 @@
 import { clearTables, createDbConnection } from '../../db-connection.js'
 
 import { RequestRepository } from '../../repositories/request-repository.js'
-<<<<<<< HEAD
 import { IpfsService } from '../ipfs-service.js'
 import { AnchorRepository, TABLE_NAME } from '../../repositories/anchor-repository.js'
-=======
-import { IpfsService, IpfsServiceImpl } from '../ipfs-service.js'
-import { AnchorRepository } from '../../repositories/anchor-repository.js'
->>>>>>> f58f4059
 import { config, Config } from 'node-config-ts'
 import { CommitID, StreamID } from '@ceramicnetwork/streamid'
 import {
@@ -641,8 +636,8 @@
   })
 
   test('Does not create anchor commits if stream has already been anchored for those requests', async () => {
-    const requestRepository = container.resolve<RequestRepository>('requestRepository')
-    const anchorService = container.resolve<AnchorService>('anchorService')
+    const requestRepository = injector.resolve<RequestRepository>('requestRepository')
+    const anchorService = injector.resolve<AnchorService>('anchorService')
 
     const anchorLimit = 0 // 0 means infinity
     const numRequests = 5
