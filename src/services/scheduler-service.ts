--- conflicted
+++ resolved
@@ -32,24 +32,19 @@
         if (currentTime > nextScheduleTime) {
           // Always anchor if the scheduled time delay has passed
           await this.anchorService.anchorRequests();
-<<<<<<< HEAD
-        } catch (err) {
-          logger.err('Failed to anchor CIDs... ');
-          logger.err(err);
-=======
           performedAnchor = true
         } else {
           // Even if we're not up to the scheduled anchor time, we may want to anchor early if
           // we have too many pending requests built up.
           performedAnchor = await this.anchorService.anchorIfTooManyPendingRequests();
->>>>>>> 01c3e0b6
         }
 
         if (performedAnchor) {
           nextScheduleTime = awsCronParser.next(cron, new Date()).getTime();
         }
       } catch (err) {
-      logger.err('Failed to anchor CIDs... ' + err);
+      logger.err('Failed to anchor CIDs... ');
+      logger.err(err);
     }
     }, 10000);
   }
