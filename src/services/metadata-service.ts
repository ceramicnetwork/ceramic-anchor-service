--- conflicted
+++ resolved
@@ -14,14 +14,10 @@
  * Public interface for MetadataService.
  */
 export interface IMetadataService {
-<<<<<<< HEAD
   fill(streamId: StreamID, genesisFields: GenesisFields): Promise<void>
+  fillAllFromIpfs(streamIds: Array<StreamID>, options?: AbortOptions): Promise<void>
   fillFromIpfs(streamId: StreamID, options?: AbortOptions): Promise<void>
-=======
-  fillAll(streamIds: Array<StreamID>, options?: AbortOptions): Promise<void>
-  fill(streamId: StreamID, options?: AbortOptions): Promise<void>
   retrieve(streamId: StreamID): Promise<StoredMetadata | undefined>
->>>>>>> 68eebdb7
 }
 
 /**
@@ -69,13 +65,9 @@
   async fillFromIpfs(streamId: StreamID, options: AbortOptions = {}): Promise<void> {
     const isPresent = await this.metadataRepository.isPresent(streamId)
     if (isPresent) return // Do not perform same work of retrieving from IPFS twice
-<<<<<<< HEAD
-    await this.storeMetadata(streamId, await this.retrieveFromGenesis(streamId, options))
-=======
     const genesisFields = await this.retrieveFromGenesis(streamId, options)
     await this.storeMetadata(streamId, genesisFields)
     logger.debug(`Filled metadata from IPFS for ${streamId}`)
->>>>>>> 68eebdb7
   }
 
   /**
@@ -114,11 +106,11 @@
     })
   }
 
-  async fillAll(streamIds: Array<StreamID>, options?: AbortOptions): Promise<void> {
+  async fillAllFromIpfs(streamIds: Array<StreamID>, options?: AbortOptions): Promise<void> {
     await Promise.all(
       streamIds.map(async (streamId) => {
         try {
-          await this.fill(streamId, options)
+          await this.fillFromIpfs(streamId, options)
         } catch (e) {
           logger.err(`Can not fill metadata for ${streamId}: ${e}`)
         }
