import type { CID } from 'multiformats/cid'
import { ServiceMetrics as Metrics } from '@ceramicnetwork/observability'
import { METRIC_NAMES } from '../settings.js'
import { logger } from '../logger/index.js'
import type { RequestRepository } from '../repositories/request-repository.js'
import type { RequestPresentationService } from './request-presentation-service.js'
import type { RequestAnchorParams } from '../ancillary/anchor-request-params-parser.js'
import type { IMetadataService } from './metadata-service.js'
import type { GenesisFields } from '../models/metadata'
import { Request, RequestStatus } from '../models/request.js'
import { Config } from 'node-config-ts'
import { IQueueProducerService } from './queue/queue-service.type.js'
import { RequestQMessage } from '../models/queue-message.js'
import type { OutputOf } from 'codeco'
import type { CASResponse } from '@ceramicnetwork/codecs'

const ISO8601_DATE_FORMAT = new Intl.DateTimeFormat('sv-SE', {
  month: '2-digit',
  year: 'numeric',
  day: 'numeric',
})

export class RequestService {
  private readonly publishToQueue: boolean

  static inject = [
    'config',
    'requestRepository',
    'requestPresentationService',
    'metadataService',
    'validationQueueService',
  ] as const

  constructor(
    config: Config,
    private readonly requestRepository: RequestRepository,
    private readonly requestPresentationService: RequestPresentationService,
    private readonly metadataService: IMetadataService,
    private readonly validationQueueService: IQueueProducerService<RequestQMessage>
  ) {
    this.publishToQueue = config.queue.sqsQueueUrl !== ''
  }

  async getStatusForCid(cid: CID): Promise<OutputOf<typeof CASResponse> | { error: string }> {
    const request = await this.requestRepository.findByCid(cid)
    if (!request) {
      return { error: 'Request does not exist' }
    }

    logger.debug(
      `Found request for ${cid} of ${request.streamId} created at ${ISO8601_DATE_FORMAT.format(
        request.createdAt
      )}`
    )

    return this.requestPresentationService.body(request)
  }

  async findByCid(cid: CID): Promise<OutputOf<typeof CASResponse> | undefined> {
    const found = await this.requestRepository.findByCid(cid)
    if (!found) return undefined
    return this.requestPresentationService.body(found)
  }

  async createOrUpdate(
    params: RequestAnchorParams,
    origin: string
  ): Promise<OutputOf<typeof CASResponse>> {
    let genesisFields: GenesisFields
    if ('genesisFields' in params) {
      genesisFields = params.genesisFields
      await this.metadataService.fill(params.streamId, params.genesisFields)
    } else {
      genesisFields = await this.metadataService.fillFromIpfs(params.streamId)
    }

    const request = new Request()
    request.cid = params.cid.toString()
    request.origin = origin
    request.streamId = params.streamId.toString()
    request.status = RequestStatus.PENDING
    request.message = 'Request is pending.'
    // We don't actually know with certainty that the stream is pinned, since the pinStream
    // call above can fail and swallows errors, but marking it as pinned incorrectly is harmless,
    // and this way we ensure the request is picked up by garbage collection.
    request.pinned = true
    request.timestamp = params.timestamp ?? new Date()

    const storedRequest = await this.requestRepository.createOrUpdate(request)

    if (this.publishToQueue) {
      // the validation worker will handle replacing requests
      await this.validationQueueService.sendMessage({
        rid: storedRequest.id,
        cid: storedRequest.cid,
        sid: storedRequest.streamId,
        ts: storedRequest.timestamp,
        crt: storedRequest.createdAt,
        org: origin,
      })
    } else {
      await this.requestRepository.markPreviousReplaced(storedRequest)
    }

    const did = genesisFields?.controllers?.[0]

    const logData = {
      cid: request.cid,
      did,
      schema: genesisFields?.schema,
      family: genesisFields?.family,
      model: genesisFields?.model,
      stream: request.streamId,
<<<<<<< HEAD
      origin: request.origin,
    };

    Metrics.count(METRIC_NAMES.WRITE_TOTAL_TSDB, 1, logData)

    logger.debug(`Anchor request received: ${JSON.stringify(logData)}`);
=======
    })
    logger.debug(
      `Anchor request received for CID ${request.cid} of streamid ${request.streamId} from origin ${request.origin}`
    )
>>>>>>> 65211f28

    return this.requestPresentationService.body(storedRequest)
  }
}<|MERGE_RESOLUTION|>--- conflicted
+++ resolved
@@ -111,19 +111,12 @@
       family: genesisFields?.family,
       model: genesisFields?.model,
       stream: request.streamId,
-<<<<<<< HEAD
       origin: request.origin,
     };
 
     Metrics.count(METRIC_NAMES.WRITE_TOTAL_TSDB, 1, logData)
 
     logger.debug(`Anchor request received: ${JSON.stringify(logData)}`);
-=======
-    })
-    logger.debug(
-      `Anchor request received for CID ${request.cid} of streamid ${request.streamId} from origin ${request.origin}`
-    )
->>>>>>> 65211f28
 
     return this.requestPresentationService.body(storedRequest)
   }
