import CID from 'cids'

import { RequestStatus as RS } from '../models/request-status'

import { MerkleTree } from '../merkle/merkle-tree'
import { PathDirection, TreeMetadata } from '../merkle/merkle'

import { Config } from 'node-config-ts'

import { logger, logEvent } from '../logger'
import Utils from '../utils'
import { Anchor } from '../models/anchor'
import { Request } from '../models/request'
import Transaction from '../models/transaction'
import AnchorRepository from '../repositories/anchor-repository'
import RequestRepository from '../repositories/request-repository'

import { IpfsService } from './ipfs-service'
import CeramicService from './ceramic-service'
import BlockchainService from './blockchain/blockchain-service'
import { inject, singleton } from 'tsyringe'
import { StreamID } from '@ceramicnetwork/streamid'
import {
  BloomMetadata,
  Candidate,
  CIDHolder,
  IpfsLeafCompare,
  IpfsMerge,
} from '../merkle/merkle-objects'
import { Connection } from 'typeorm'
import { Semaphore } from 'await-semaphore'

type RequestGroups = {
  alreadyAnchoredRequests: Request[]
  conflictingRequests: Request[]
  failedRequests: Request[]
  unprocessedRequests: Request[]
  acceptedRequests: Request[]
}

// Max number of streams to load at once
const CONCURRENT_LOAD_LIMIT = 5

/**
 * Anchors CIDs to blockchain
 */
@singleton()
export default class AnchorService {
  private readonly ipfsMerge: IpfsMerge
  private readonly ipfsCompare: IpfsLeafCompare
  private readonly bloomMetadata: BloomMetadata

  constructor(
    @inject('blockchainService') private blockchainService?: BlockchainService,
    @inject('config') private config?: Config,
    @inject('ipfsService') private ipfsService?: IpfsService,
    @inject('requestRepository') private requestRepository?: RequestRepository,
    @inject('ceramicService') private ceramicService?: CeramicService,
    @inject('anchorRepository') private anchorRepository?: AnchorRepository,
    @inject('dbConnection') private connection?: Connection
  ) {
    this.ipfsMerge = new IpfsMerge(this.ipfsService)
    this.ipfsCompare = new IpfsLeafCompare()
    this.bloomMetadata = new BloomMetadata()
  }

  /**
   * If there are more pending requests than can fit into a single merkle tree (based on
   * config.merkleDepthLimit), then triggers an anchor, otherwise does nothing.
   * @returns whether or not an anchor was performed
   */
  public async anchorIfTooManyPendingRequests(): Promise<boolean> {
    if (this.config.merkleDepthLimit == 0 || this.config.merkleDepthLimit == undefined) {
      // If there's no limit to the size of an anchor, then there's no such thing as "too many"
      // pending requests, and we can always wait for our next scheduled anchor.
      return false
    }

    const nodeLimit = Math.pow(2, this.config.merkleDepthLimit)
    const requestLimit = 2 * nodeLimit
    const requests: Request[] = await this.requestRepository.findNextToProcess(requestLimit)
    if (requests.length > nodeLimit) {
      logger.imp(
        'There are at least ' +
          requests.length +
          ' pending anchor requests, which is more ' +
          'than can fit into a single anchor batch given our configured merkleDepthLimit of ' +
          this.config.merkleDepthLimit +
          ' (' +
          nodeLimit +
          ' requests). Triggering an anchor early to ' +
          'drain our queue'
      )
      await this._anchorRequests(requests)
      return true
    }
    return false
  }

  /**
   * Creates anchors for client requests
   */
  public async anchorRequests(): Promise<void> {
    logger.imp('Anchoring pending requests...')
    // We try to fill our batch with 2^merkleDepthLimit streams at the leaf nodes of the merkle tree.
    // To make sure we find enough requests on unique streamids to fill the batch, we pull in 100x
    // the number of requests as the number of unique streams we are looking for. If we *still*
    // don't find enough unique streams in all those requests, then we wind up with an under-full
    // batch.  More likely, we pull in more requests than we need, but the remainder will just
    // be picked up by the next anchor batch.
    const streamLimit = Math.pow(2, this.config.merkleDepthLimit)
<<<<<<< HEAD
    const requestLimit = 2 * streamLimit
    logger.debug(`Loading Requests from the database`)
=======
    const requestLimit = streamLimit * 100
    logger.debug(`Loading requests from the database`)
>>>>>>> 4a4a86a7
    const requests: Request[] = await this.requestRepository.findNextToProcess(requestLimit)
    await this._anchorRequests(requests)
  }

  public async garbageCollectPinnedStreams(): Promise<void> {
    const requests: Request[] = await this.requestRepository.findRequestsToGarbageCollect()
    await this._garbageCollect(requests)
  }

  private async _anchorRequests(requests: Request[]): Promise<void> {
    if (requests.length === 0) {
      logger.debug('No pending CID requests found. Skipping anchor.')
      return
    }

    let streamCountLimit = 0 // 0 means no limit
    if (this.config.merkleDepthLimit > 0) {
      // The number of streams we are able to include in a single anchor batch is limited by the
      // max depth of the merkle tree.
      streamCountLimit = Math.pow(2, this.config.merkleDepthLimit)
    }
    const [candidates, groupedRequests] = await this._findCandidates(requests, streamCountLimit)
    if (candidates.length === 0) {
      logger.debug('No CID to request. Skipping anchor.')
      return
    }

    logger.imp(`Creating Merkle tree from ${candidates.length} selected streams`)
    const merkleTree = await this._buildMerkleTree(candidates)

    // create and send ETH transaction
    logger.debug('Preparing to send transaction to put merkle root on blockchain')
    const tx: Transaction = await this.blockchainService.sendTransaction(
      merkleTree.getRoot().data.cid
    )

    // create proof on IPFS
    logger.debug('Creating IPFS anchor proof')
    const ipfsProofCid = await this._createIPFSProof(tx, merkleTree.getRoot().data.cid)

    // create anchor records on IPFS
    logger.debug('Creating anchor commits')
    const anchors = await this._createAnchorCommits(ipfsProofCid, merkleTree)

    // Update the database to record the successful anchors
    logger.debug('Persisting results to local database')
    const numAnchoredRequests = await this._persistAnchorResult(anchors, candidates)

<<<<<<< HEAD
    logger.debug('About to log CIDs that were anchored')
    for (const anchor of anchors) {
      logger.debug(
        `Successfully anchored CID ${anchor.request.cid.toString()} with anchor commit ${anchor.cid.toString()} for stream ${anchor.request.streamId.toString()}`
      )
    }
    logger.imp(`Service successfully anchored ${anchors.length} CIDs.`)

    logEvent.anchor({
      type: 'anchorRequests',
      requestIds: requests.map((r) => r.id),
      acceptedRequestsCount: groupedRequests.acceptedRequests.length,
      alreadyAnchoredRequestsCount: groupedRequests.alreadyAnchoredRequests.length,
      anchoredRequestsCount: numAnchoredRequests,
      conflictingRequestCount: groupedRequests.conflictingRequests.length,
      failedRequestsCount: groupedRequests.failedRequests.length,
      failedToPublishAnchorCommitCount:
        groupedRequests.acceptedRequests.length - numAnchoredRequests,
      unprocessedRequestCount: groupedRequests.unprocessedRequests.length,
      candidateCount: candidates.length,
      anchorCount: anchors.length,
    })

=======
    logger.imp(`Service successfully anchored ${anchors.length} CIDs.`)
    logEvent.anchor({
      type: 'anchorRequests',
      acceptedRequestsCount: groupedRequests.acceptedRequests.length,
      alreadyAnchoredRequestsCount: groupedRequests.alreadyAnchoredRequests.length,
      anchoredRequestsCount: numAnchoredRequests,
      conflictingRequestCount: groupedRequests.conflictingRequests.length,
      failedRequestsCount: groupedRequests.failedRequests.length,
      failedToPublishAnchorCommitCount: merkleTree.getLeaves().length - anchors.length,
      unprocessedRequestCount: groupedRequests.unprocessedRequests.length,
      candidateCount: candidates.length,
      anchorCount: anchors.length,
    })

    // Sleep 5 seconds before exiting the process to give time for the logs to flush.
>>>>>>> 4a4a86a7
    await Utils.delay(5000)
  }

  private async _garbageCollect(requests: Request[]): Promise<void> {
    const streamIds = new Set<string>()
    requests.forEach((request) => streamIds.add(request.streamId))

    logger.imp(
      `Garbage collecting ${streamIds.size} pinned Streams from ${requests.length} Requests`
    )

    const unpinnedStreams = new Set<string>()
    for (const streamIdStr of streamIds) {
      try {
        const streamId = StreamID.fromString(streamIdStr)
        await this.ceramicService.unpinStream(streamId)
        unpinnedStreams.add(streamIdStr)
        logger.debug(`Stream ${streamIdStr.toString()} successfully unpinned`)
      } catch (err) {
        logger.err(`Error unpinning Stream ${streamIdStr}: ${err}`)
      }
    }

    logger.imp(`Successfully unpinned ${unpinnedStreams.size} Streams`)

    const garbageCollectedRequests = requests.filter((request) =>
      unpinnedStreams.has(request.streamId)
    )

    await this.requestRepository.updateRequests({ pinned: false }, garbageCollectedRequests)

    logger.imp(`Successfully garbage collected ${garbageCollectedRequests.length} Requests`)
  }

  /**
   * Builds merkle tree
   * @param candidates
   * @private
   */
  async _buildMerkleTree(
    candidates: Candidate[]
  ): Promise<MerkleTree<CIDHolder, Candidate, TreeMetadata>> {
    try {
      const merkleTree = new MerkleTree<CIDHolder, Candidate, TreeMetadata>(
        this.ipfsMerge,
        this.ipfsCompare,
        this.bloomMetadata,
        this.config.merkleDepthLimit
      )
      await merkleTree.build(candidates)
      return merkleTree
    } catch (e) {
      throw new Error('Merkle tree cannot be created: ' + e.toString())
    }
  }

  /**
   * Creates a proof record for the entire merkle tree that was anchored in the given
   * ethereum transaction, publishes that record to IPFS, and returns the CID.
   * @param tx - ETH transaction
   * @param merkleRootCid - CID of the root of the merkle tree that was anchored in 'tx'
   */
  async _createIPFSProof(tx: Transaction, merkleRootCid: CID): Promise<CID> {
    const txHashCid = Utils.convertEthHashToCid('eth-tx', tx.txHash.slice(2))
    const ipfsAnchorProof = {
      blockNumber: tx.blockNumber,
      blockTimestamp: tx.blockTimestamp,
      root: merkleRootCid,
      chainId: tx.chain,
      txHash: txHashCid,
    }
    logger.debug('Anchor proof: ' + JSON.stringify(ipfsAnchorProof))
    const ipfsProofCid = await this.ipfsService.storeRecord(ipfsAnchorProof)
    logger.debug('Anchor proof cid: ' + ipfsProofCid.toString())
    return ipfsProofCid
  }

  /**
   * For each CID that was anchored, create a Ceramic AnchorCommit and publish it to IPFS.
   * @param ipfsProofCid - CID of the anchor proof on IPFS
   * @param merkleTree - Merkle tree instance
   * @returns An array of Anchor objects that can be persisted in the database with the result
   * of each anchor request.
   * @private
   */
  async _createAnchorCommits(
    ipfsProofCid: CID,
    merkleTree: MerkleTree<CIDHolder, Candidate, TreeMetadata>
  ): Promise<Anchor[]> {
    const candidates = merkleTree.getLeaves()
    const anchors = []

    for (let i = 0; i < candidates.length; i++) {
      const candidate = candidates[i]
      logger.debug(
        `Creating anchor commit #${i} of ${
          candidates.length
        }: stream id ${candidate.streamId.toString()} at commit CID ${candidate.cid}`
      )
      const anchor = await this._createAnchorCommit(candidate, i, ipfsProofCid, merkleTree)
      if (anchor) {
        anchors.push(anchor)
      }
    }

    return anchors
  }

  /**
   * Helper function for _createAnchorCommits that creates a single anchor commit for a single candidate.
   * @param candidate
   * @param candidateIndex - index of the candidate within the leaves of the merkle tree.
   * @param ipfsProofCid
   * @param merkleTree
   */
  async _createAnchorCommit(
    candidate: Candidate,
    candidateIndex: number,
    ipfsProofCid: CID,
    merkleTree: MerkleTree<CIDHolder, Candidate, TreeMetadata>
  ): Promise<Anchor | null> {
    const anchor: Anchor = new Anchor()
    anchor.request = candidate.newestAcceptedRequest
    anchor.proofCid = ipfsProofCid.toString()

    const path = await merkleTree.getDirectPathFromRoot(candidateIndex)
    anchor.path = path.map((p) => (p === PathDirection.L ? 0 : 1)).join('/')

    const ipfsAnchorCommit = {
      id: candidate.streamId.cid,
      prev: candidate.cid,
      proof: ipfsProofCid,
      path: anchor.path,
    }

    try {
      // TODO(#548): Publish anchor commits via Ceramic
      // const anchorCid = await this.ceramicService.publishAnchorCommit(
      //   candidate.streamId,
      //   ipfsAnchorCommit
      // )
      const anchorCid = await this.ipfsService.storeRecord(ipfsAnchorCommit)
      anchor.cid = anchorCid.toString()

      logger.debug(
        `Created anchor commit with CID ${anchorCid.toString()} for stream ${candidate.streamId.toString()}`
      )
    } catch (err) {
      const msg = `Error publishing anchor commit of commit ${
        candidate.cid
      } for stream ${candidate.streamId.toString()}: ${err}`
      logger.err(msg)
      await this.requestRepository.updateRequests(
        { status: RS.FAILED, message: msg },
        candidate.acceptedRequests
      )
      candidate.failAllRequests()
      return null
    }
    return anchor
  }

  /**
   * Updates the anchor and request repositories in the local database with the results
   * of the anchor
   * @param anchors - Anchor objects to be persisted
   * @param candidates - Candidate objects for the Streams that had anchor attempts. Note that some
   *   of them may have encountered failures during the anchor attempt.
   * @returns The number of successfully anchored requests
   * @private
   */
  async _persistAnchorResult(anchors: Anchor[], candidates: Candidate[]): Promise<number> {
    // filter to requests for streams that were actually anchored successfully
    const acceptedRequests = []
    for (const candidate of candidates) {
      acceptedRequests.push(...candidate.acceptedRequests)
    }

    const queryRunner = this.connection.createQueryRunner()
    await queryRunner.startTransaction()
    try {
      await this.anchorRepository.createAnchors(anchors, queryRunner.manager)

      await this.requestRepository.updateRequests(
        {
          status: RS.COMPLETED,
          message: 'CID successfully anchored.',
        },
        acceptedRequests,
        queryRunner.manager
      )

      await queryRunner.commitTransaction()
    } catch (err) {
      await queryRunner.rollbackTransaction()
      throw err
    } finally {
      await queryRunner.release()
    }

    return acceptedRequests.length
  }

  /**
   * After loading Candidate streams, we are left with several groups of requests that for various
   * reasons will not be included in this batch.  This function takes those requests and updates
   * the database for them as needed.
   * @param requests
   */
  async _updateNonSelectedRequests(requests: RequestGroups) {
    const {
      alreadyAnchoredRequests,
      conflictingRequests,
      failedRequests,
      unprocessedRequests,
    } = requests

    if (failedRequests.length > 0) {
      logger.debug(
        `About to fail ${failedRequests.length} requests for CIDs that could not be loaded`
      )
      await this.requestRepository.updateRequests(
        {
          status: RS.FAILED,
          message: 'Request has failed. Commit could not be loaded',
        },
        failedRequests
      )
    }

    if (conflictingRequests.length > 0) {
      logger.debug(
        `About to fail ${conflictingRequests.length} requests rejected by conflict resolution`
      )
      for (const rejected of conflictingRequests) {
        console.warn(
          `Rejecting request to anchor CID ${rejected.cid.toString()} for stream ${
            rejected.streamId
          } because it was rejected by Ceramic's conflict resolution rules`
        )
      }
      await this.requestRepository.updateRequests(
        {
          status: RS.FAILED,
          message: 'Request has failed. Updated was rejected by conflict resolution.',
        },
        conflictingRequests
      )
    }

    if (alreadyAnchoredRequests.length > 0) {
      logger.debug(
        `Marking ${alreadyAnchoredRequests.length} requests for CIDs that have already been anchored as COMPLETED`
      )
      await this.requestRepository.updateRequests(
        {
          status: RS.COMPLETED,
          message: 'Request was already anchored',
        },
        alreadyAnchoredRequests
      )
    }

    if (unprocessedRequests.length > 0) {
      logger.debug(
        `There were ${unprocessedRequests.length} unprocessed requests that didn't make it into this batch.  Leaving them in PENDING state as they were.`
      )
    }
  }

  /**
   * Find candidates for the anchoring. Also updates the Request database for the Requests that we
   * already know at this point have failed, already been anchored, or were excluded from processing
   * in this batch.
   * @private
   */
  async _findCandidates(
    requests: Request[],
    candidateLimit: number
  ): Promise<[Candidate[], RequestGroups]> {
    logger.debug(`Grouping requests by stream`)
    const candidates = AnchorService._buildCandidates(requests)

    logger.debug(`Loading candidate streams`)
    const groupedRequests = await this._loadCandidateStreams(candidates, candidateLimit)
    await this._updateNonSelectedRequests(groupedRequests)

    const candidatesToAnchor = candidates.filter((candidate) => {
      return candidate.shouldAnchor()
    })

    if (candidatesToAnchor.length > 0) {
      for (const candidate of candidates) {
        groupedRequests.acceptedRequests.push(...candidate.acceptedRequests)
      }
      logger.debug(
        `Marking ${groupedRequests.acceptedRequests.length} pending requests as processing`
      )
      await this.requestRepository.updateRequests(
<<<<<<< HEAD
        { status: RS.PROCESSING, message: 'Request is processing.' },
=======
        { status: RS.PROCESSING, message: 'Request is processing.', pinned: true },
>>>>>>> 4a4a86a7
        groupedRequests.acceptedRequests
      )
    }

    return [candidatesToAnchor, groupedRequests]
  }

  /**
   * Groups requests on the same StreamID into single Candidate objects.
   * @param requests
   */
  static _buildCandidates(requests: Request[]): Candidate[] {
    const requestsByStream: Map<string, Request[]> = new Map()

    for (const request of requests) {
      let streamRequests = requestsByStream.get(request.streamId)
      if (!streamRequests) {
        streamRequests = []
        requestsByStream.set(request.streamId, streamRequests)
      }

      streamRequests.push(request)
    }

    const candidates = Array.from(requestsByStream).map(([streamId, requests]) => {
      return new Candidate(StreamID.fromString(streamId), requests)
    })
    // Make sure we process candidate streams in order of their earliest request.
    candidates.sort((candidate0, candidate1) => {
      return Math.sign(
        candidate0.earliestRequestDate.getTime() - candidate1.earliestRequestDate.getTime()
      )
    })
    return candidates
  }

  /**
   * Loads the streams corresponding to each Candidate and updates the internal bookkeeping within
   * each Candidate object to keep track of what the right CID to anchor for each Stream is. Also
   * returns information about the Requests that we already know at this point have failed, already
   * been anchored, or were excluded from processing in this batch.
   *
   * @param candidates
   * @param candidateLimit - limit on the number of candidate streams that can be returned.
   * @private
   */
  async _loadCandidateStreams(
    candidates: Candidate[],
    candidateLimit: number
  ): Promise<RequestGroups> {
    const failedRequests: Request[] = []
    const conflictingRequests: Request[] = []
    const unprocessedRequests: Request[] = []
    const alreadyAnchoredRequests: Request[] = []

    let numSelectedCandidates = 0
    if (candidateLimit == 0 || candidates.length < candidateLimit) {
      candidateLimit = candidates.length
    }

<<<<<<< HEAD
    const semaphore = new Semaphore(CONCURRENT_LOAD_LIMIT)
    const ceramicService = this.ceramicService
=======
    for (let i = 0; i < candidateLimit; i++) {
      const candidate = candidates[i]
>>>>>>> 4a4a86a7

    // Closure for loading candidate and sorting the Requests from the candidate
    // appropriately after.
    const loadAndProcessCandidate = async function (candidate) {
      if (numSelectedCandidates >= candidateLimit) {
        // No need to process this candidate, we've already filled our anchor batch
        return
      }

      await AnchorService._loadCandidate(candidate, ceramicService)
      if (numSelectedCandidates >= candidateLimit) {
        // We filled our batch while loading this candidate
        candidate.reset()
        return
      }
      if (candidate.shouldAnchor()) {
        numSelectedCandidates++
        logger.debug(
          `Selected candidate stream #${numSelectedCandidates} of ${candidateLimit}: streamid ${candidate.streamId}`
        )
      } else if (candidate.alreadyAnchored) {
        logger.debug(`Stream ${candidate.streamId.toString()} is already anchored`)
        alreadyAnchoredRequests.push(...candidate.acceptedRequests)
      }
      failedRequests.push(...candidate.failedRequests)
      conflictingRequests.push(...candidate.rejectedRequests)
<<<<<<< HEAD
      if (candidate.alreadyAnchored) {
        alreadyAnchoredRequests.push(...candidate.acceptedRequests)
      }
    }

    // load multiple candidates concurrently, but only up to CONCURRENT_LOAD_LIMIT at once.
    const loadCandidatePromises = []
    for (let i = 0; i < candidates.length; i++) {
      const candidate = candidates[i]

      loadCandidatePromises.push(semaphore.use(() => loadAndProcessCandidate(candidate)))
=======
    }

    for (let i = candidateLimit; i < candidates.length; i++) {
      const unselectedCandidate = candidates[i]
      unprocessedRequests.push(...unselectedCandidate.requests)
>>>>>>> 4a4a86a7
    }
    await Promise.all(loadCandidatePromises)

    return {
      alreadyAnchoredRequests,
      acceptedRequests: [],
      conflictingRequests,
      failedRequests,
      unprocessedRequests,
    }
  }

  /**
   * Uses a multiQuery to load the current version of the Candidate Stream, while simultaneously
   * providing the Ceramic node the CommitIDs for each pending Request on this Stream. This ensures
   * that the Ceramic node we are using has at least heard of and considered every commit that
   * has a pending anchor request, even if it hadn't heard of that tip via pubsub. We can then
   * use the guaranteed current version of the Stream to decide what CID to anchor.
   * @param candidate
   * @param ceramicService
   * @private
   */
  static async _loadCandidate(candidate: Candidate, ceramicService: CeramicService): Promise<void> {
    // First, load the current known stream state from the ceramic node
    let stream
    try {
      stream = await ceramicService.loadStream(candidate.streamId)
    } catch (err) {
      logger.err(`Failed to load stream ${candidate.streamId.toString()}: ${err}`)
      candidate.failAllRequests()
      return
    }

    // Now filter out requests from the Candidate that are already present in the stream log
    const missingRequests = candidate.requests.filter((req) => {
      const found = stream.state.log.find(({ cid }) => {
        return cid.toString() == req.cid
      })
      return !found
    })

    // If stream already knows about all CIDs that we have requests for, great!
    if (missingRequests.length == 0) {
      candidate.setTipToAnchor(stream)
      return
    }

    for (const req of missingRequests) {
      console.debug(
        `Stream ${req.streamId} is missing Commit CID ${req.cid}. Sending multiquery to force ceramic to load it`
      )
    }

    // If there were CIDs that we have requests for but didn't show up in the stream state that
    // we loaded from Ceramic, we can't tell if that is because those commits were rejected by
    // Ceramic's conflict resolution, or if our local Ceramic node just never heard about those
    // commits before.  So we build a multiquery including all missing commits and send that to
    // Ceramic, forcing it to at least consider every CID that we have a request for.
    const queries = missingRequests.map((request) => {
      return { streamId: candidate.streamId.atCommit(request.cid).toString() }
    })
    queries.push({ streamId: candidate.streamId.baseID.toString() })

    // Send multiquery
    let response
    try {
      response = await ceramicService.multiQuery(queries)
    } catch (err) {
      logger.err(
        `Multiquery failed for stream ${candidate.streamId.toString()} with ${
          missingRequests.length
        } missing commits: ${err}`
      )
      candidate.failAllRequests()
      return
    }

    // Fail requests for tips that failed to be loaded
    for (const request of missingRequests) {
      const commitId = candidate.streamId.atCommit(request.cid)
      if (!response[commitId.toString()]) {
        logger.err(
          `Failed to load stream ${commitId.baseID.toString()} at commit ${commitId.commit.toString()}`
        )
        candidate.failRequest(request)
      }
    }
    if (candidate.allRequestsFailed()) {
      // If all pending requests for this stream failed to load then don't anchor the stream.
      logger.warn(
        `All pending request CIDs for stream ${candidate.streamId.toString()} failed to load - skipping stream`
      )
      return
    }

    // Get the current version of the Stream that has considered all pending request CIDs and select
    // tip to anchor
    stream = response[candidate.streamId.toString()]
    if (!stream) {
      logger.err(`Failed to load stream ${candidate.streamId.toString()}`)
      candidate.failAllRequests()
      return
    }
    candidate.setTipToAnchor(stream)
  }
}<|MERGE_RESOLUTION|>--- conflicted
+++ resolved
@@ -109,13 +109,8 @@
     // batch.  More likely, we pull in more requests than we need, but the remainder will just
     // be picked up by the next anchor batch.
     const streamLimit = Math.pow(2, this.config.merkleDepthLimit)
-<<<<<<< HEAD
-    const requestLimit = 2 * streamLimit
-    logger.debug(`Loading Requests from the database`)
-=======
     const requestLimit = streamLimit * 100
     logger.debug(`Loading requests from the database`)
->>>>>>> 4a4a86a7
     const requests: Request[] = await this.requestRepository.findNextToProcess(requestLimit)
     await this._anchorRequests(requests)
   }
@@ -164,31 +159,6 @@
     logger.debug('Persisting results to local database')
     const numAnchoredRequests = await this._persistAnchorResult(anchors, candidates)
 
-<<<<<<< HEAD
-    logger.debug('About to log CIDs that were anchored')
-    for (const anchor of anchors) {
-      logger.debug(
-        `Successfully anchored CID ${anchor.request.cid.toString()} with anchor commit ${anchor.cid.toString()} for stream ${anchor.request.streamId.toString()}`
-      )
-    }
-    logger.imp(`Service successfully anchored ${anchors.length} CIDs.`)
-
-    logEvent.anchor({
-      type: 'anchorRequests',
-      requestIds: requests.map((r) => r.id),
-      acceptedRequestsCount: groupedRequests.acceptedRequests.length,
-      alreadyAnchoredRequestsCount: groupedRequests.alreadyAnchoredRequests.length,
-      anchoredRequestsCount: numAnchoredRequests,
-      conflictingRequestCount: groupedRequests.conflictingRequests.length,
-      failedRequestsCount: groupedRequests.failedRequests.length,
-      failedToPublishAnchorCommitCount:
-        groupedRequests.acceptedRequests.length - numAnchoredRequests,
-      unprocessedRequestCount: groupedRequests.unprocessedRequests.length,
-      candidateCount: candidates.length,
-      anchorCount: anchors.length,
-    })
-
-=======
     logger.imp(`Service successfully anchored ${anchors.length} CIDs.`)
     logEvent.anchor({
       type: 'anchorRequests',
@@ -204,7 +174,6 @@
     })
 
     // Sleep 5 seconds before exiting the process to give time for the logs to flush.
->>>>>>> 4a4a86a7
     await Utils.delay(5000)
   }
 
@@ -504,11 +473,7 @@
         `Marking ${groupedRequests.acceptedRequests.length} pending requests as processing`
       )
       await this.requestRepository.updateRequests(
-<<<<<<< HEAD
-        { status: RS.PROCESSING, message: 'Request is processing.' },
-=======
         { status: RS.PROCESSING, message: 'Request is processing.', pinned: true },
->>>>>>> 4a4a86a7
         groupedRequests.acceptedRequests
       )
     }
@@ -569,19 +534,13 @@
       candidateLimit = candidates.length
     }
 
-<<<<<<< HEAD
     const semaphore = new Semaphore(CONCURRENT_LOAD_LIMIT)
     const ceramicService = this.ceramicService
-=======
-    for (let i = 0; i < candidateLimit; i++) {
-      const candidate = candidates[i]
->>>>>>> 4a4a86a7
-
-    // Closure for loading candidate and sorting the Requests from the candidate
-    // appropriately after.
+
     const loadAndProcessCandidate = async function (candidate) {
       if (numSelectedCandidates >= candidateLimit) {
         // No need to process this candidate, we've already filled our anchor batch
+        unprocessedRequests.push(...candidate.requests)
         return
       }
 
@@ -589,6 +548,7 @@
       if (numSelectedCandidates >= candidateLimit) {
         // We filled our batch while loading this candidate
         candidate.reset()
+        unprocessedRequests.push(...candidate.requests)
         return
       }
       if (candidate.shouldAnchor()) {
@@ -602,10 +562,6 @@
       }
       failedRequests.push(...candidate.failedRequests)
       conflictingRequests.push(...candidate.rejectedRequests)
-<<<<<<< HEAD
-      if (candidate.alreadyAnchored) {
-        alreadyAnchoredRequests.push(...candidate.acceptedRequests)
-      }
     }
 
     // load multiple candidates concurrently, but only up to CONCURRENT_LOAD_LIMIT at once.
@@ -614,13 +570,6 @@
       const candidate = candidates[i]
 
       loadCandidatePromises.push(semaphore.use(() => loadAndProcessCandidate(candidate)))
-=======
-    }
-
-    for (let i = candidateLimit; i < candidates.length; i++) {
-      const unselectedCandidate = candidates[i]
-      unprocessedRequests.push(...unselectedCandidate.requests)
->>>>>>> 4a4a86a7
     }
     await Promise.all(loadCandidatePromises)
 
