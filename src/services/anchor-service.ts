--- conflicted
+++ resolved
@@ -126,18 +126,6 @@
       return
     }
 
-<<<<<<< HEAD
-=======
-    // filter valid requests
-    const acceptedRequests = []
-    for (const candidate of candidates) {
-      logger.debug(
-        `Anchoring CID ${candidate.cid.toString()} for stream ${candidate.streamId.toString()}`
-      )
-      acceptedRequests.push(...candidate.acceptedRequests)
-    }
-
->>>>>>> 80207968
     logger.imp(`Creating Merkle tree from ${candidates.length} selected records`)
     const merkleTree = await this._buildMerkleTree(candidates)
 
@@ -242,7 +230,6 @@
       const path = await merkleTree.getDirectPathFromRoot(index)
       anchor.path = path.map((p) => (p === PathDirection.L ? 0 : 1)).join('/')
 
-<<<<<<< HEAD
       const ipfsAnchorCommit = {
         id: candidate.streamId.cid,
         prev: candidate.cid,
@@ -255,15 +242,11 @@
           candidate.streamId,
           ipfsAnchorCommit
         )
-=======
-      const ipfsAnchorRecord = { prev: candidate.cid, proof: ipfsProofCid, path: anchor.path }
-      const anchorCid = await this.ipfsService.storeRecord(ipfsAnchorRecord)
-      logger.debug(
-        `Created anchor commit with CID ${anchorCid.toString()} for stream ${candidate.streamId.toString()}`
-      )
->>>>>>> 80207968
-
         anchor.cid = anchorCid.toString()
+
+        logger.debug(
+          `Created anchor commit with CID ${anchorCid.toString()} for stream ${candidate.streamId.toString()}`
+        )
       } catch (err) {
         const msg = `Error publishing anchor commit of commit ${
           candidate.cid
