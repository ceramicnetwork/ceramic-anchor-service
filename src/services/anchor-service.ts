import CID from "cids";

import { DoctypeUtils } from "@ceramicnetwork/common";
import { RequestStatus as RS } from "../models/request-status";

import { MerkleTree } from "../merkle/merkle-tree";
import { CompareFunction, MergeFunction, Node, PathDirection } from "../merkle/merkle";

import { config } from "node-config-ts";
import { Transactional } from "typeorm-transactional-cls-hooked";

import { logger } from '../logger';
import Utils from "../utils";
import { Anchor } from "../models/anchor";
import { Request } from "../models/request";
import Transaction from "../models/transaction";
import AnchorRepository from "../repositories/anchor-repository";
import RequestRepository from "../repositories/request-repository";

import { IpfsService } from "./ipfs-service";
import CeramicService from "./ceramic-service";
import BlockchainService from "./blockchain/blockchain-service";
import { inject, singleton } from "tsyringe";

class Candidate {
  public cid: CID;
  public docId: string;

  public did: string;
  public reqId: number;

  constructor(cid: CID, docId?: string, did?: string, reqId?: number) {
    this.cid = cid;
    this.docId = docId;
    this.did = did;
    this.reqId = reqId;
  }

  get key(): string {
    return this.docId + (this.did != null ? this.did : "");
  }

}

/**
 * Implements IPFS merge CIDs
 */
class IpfsMerge implements MergeFunction<Candidate> {
  private ipfsService: IpfsService;

  constructor(ipfsService: IpfsService) {
    this.ipfsService = ipfsService;
  }

  async merge(left: Node<Candidate>, right: Node<Candidate>): Promise<Node<Candidate>> {
    const merged = [left.data.cid, right.data.cid];

    const mergedCid = await this.ipfsService.storeRecord(merged);
    logger.info('Merkle node ' + mergedCid + ' created.');
    return new Node<Candidate>(new Candidate(mergedCid), left, right);
  }
}

/**
 * Implements IPFS merge CIDs
 */
class IpfsLeafCompare implements CompareFunction<Candidate> {
  compare(left: Node<Candidate>, right: Node<Candidate>): number {
    return left.data.key.localeCompare(right.data.key);
  }
}

/**
 * Anchors CIDs to blockchain
 */
@singleton()
export default class AnchorService {
  private readonly ipfsMerge: IpfsMerge;
  private readonly ipfsCompare: IpfsLeafCompare;

  constructor(
    @inject('blockchainService') private blockchainService?: BlockchainService,
    @inject('ipfsService') private ipfsService?: IpfsService,
    @inject('requestRepository') private requestRepository?: RequestRepository,
    @inject('ceramicService') private ceramicService?: CeramicService,
    @inject('anchorRepository') private anchorRepository?: AnchorRepository) {

    this.ipfsMerge = new IpfsMerge(this.ipfsService);
    this.ipfsCompare = new IpfsLeafCompare();
  }

  /**
   * Finds anchor by request
   * @param request - Request instance
   */
  public async findByRequest(request: Request): Promise<Anchor> {
    return this.anchorRepository.findByRequest(request);
  }

  /**
   * Creates anchors for client requests
   */
  public async anchorRequests(): Promise<void> {
    logger.imp('Anchoring pending requests...');

    let requests: Request[] = await this.requestRepository.findNextToProcess();
    if (requests.length === 0) {
      logger.info("No pending CID requests found. Skipping anchor.");
      return;
    }
    await this.requestRepository.updateRequests({ status: RS.PROCESSING, message: 'Request is processing.' }, requests.map(r => r.id))

    const nonReachableRequestIds = await this._findUnreachableCids(requests);
    if (nonReachableRequestIds.length !== 0) {
      logger.err("Some of the records will be discarded since they cannot be retrieved.");
      // discard non reachable ones
      await this.requestRepository.updateRequests({
        status: RS.FAILED,
        message: "Request has failed. Record is not reachable by CAS IPFS service."
      }, nonReachableRequestIds);
    }

    // filter valid requests
    requests = requests.filter(r => !nonReachableRequestIds.includes(r.id));
    if (requests.length === 0) {
      logger.info("No CID to request. Skipping anchor.");
      return;
    }

    const candidates: Candidate[] = await this._findCandidates(requests);
    const clashingRequestIds = requests.filter(r => !candidates.map(c => c.reqId).includes(r.id)).map(r => r.id);
    if (clashingRequestIds.length > 0) {
      // discard clashing ones
      await this.requestRepository.updateRequests({
        status: RS.FAILED,
        message: "Request has failed. There are conflicts with other requests for the same document and DID."
      }, clashingRequestIds);
    }

    // filter valid requests
    requests = requests.filter(r => !clashingRequestIds.includes(r.id));
    if (requests.length === 0) {
      logger.info("No CID to request. Skipping anchor.");
      return;
    }

<<<<<<< HEAD
    let merkleTree: MerkleTree<Candidate>;
    try {
      logger.imp('Creating Merkle tree from selected records.');
      merkleTree = new MerkleTree<Candidate>(this.ipfsMerge, this.ipfsCompare);
      await merkleTree.build(candidates);
      candidates = merkleTree.getLeaves();
    } catch (e) {
      throw new Error('Merkle tree cannot be created. ' + e.message);
    }
=======
    logger.Imp('Creating Merkle tree from selected records.');
    const merkleTree = await this._buildMerkleTree(candidates)
>>>>>>> e5945557

    // create and send ETH transaction
    const tx: Transaction = await this.blockchainService.sendTransaction(merkleTree.getRoot().data.cid);

    // create proof on IPFS
    const ipfsProofCid = await this._createIPFSProof(tx, merkleTree.getRoot().data.cid)

    // create anchor records on IPFS
    const anchors = await this._createAnchorRecords(ipfsProofCid, merkleTree, candidates, requests);

    // Update the database to record the successful anchors
    await this._persistAnchorResult(anchors)

    logger.Imp(`Service successfully anchored ${anchors.length} CIDs.`);
  }

  /**
   * Finds CIDs which cannot be fetched.
   *
   * Note: if the record is signed, check its link as well
   * @param requests - Request list
   */
  public async _findUnreachableCids(requests: Array<Request>): Promise<Array<number>> {
    return (await Promise.all(requests.map(async (r) => {
      try {
        const record = await this.ipfsService.retrieveRecord(r.cid);
        if (record.link) {
          await this.ipfsService.retrieveRecord(record.link);
        }
        return null;
      } catch (e) {
        logger.err('Failed to retrieve record. ' + e.message);
        return r.id;
      }
    }))).filter(id => id != null);
  }

  /**
   * Builds merkle tree
   * @param candidates
   * @private
   */
  async _buildMerkleTree(candidates: Candidate[]): Promise<MerkleTree<Candidate>> {
    try {
      const merkleTree = new MerkleTree<Candidate>(this.ipfsMerge, this.ipfsCompare);
      await merkleTree.build(candidates);
      return merkleTree
    } catch (e) {
      throw new Error('Merkle tree cannot be created: ' + e.message);
    }
  }

  /**
   * Creates a proof record for the entire merkle tree that was anchored in the given
   * ethereum transaction, publishes that record to IPFS, and returns the CID.
   * @param tx - ETH transaction
   * @param merkleRootCid - CID of the root of the merkle tree that was anchored in 'tx'
   */
  async _createIPFSProof(tx: Transaction, merkleRootCid: CID): Promise<CID> {
    const txHashCid = Utils.convertEthHashToCid("eth-tx", tx.txHash.slice(2));
    const ipfsAnchorProof = {
      blockNumber: tx.blockNumber,
      blockTimestamp: tx.blockTimestamp,
      root: merkleRootCid,
      chainId: tx.chain,
      txHash: txHashCid
    };
    const ipfsProofCid = await this.ipfsService.storeRecord(ipfsAnchorProof);
    return ipfsProofCid
  }

  /**
   * For each CID that was anchored, create a Ceramic AnchorRecord and publish it to IPFS.
   * @param ipfsProofCid - CID of the anchor proof on IPFS
   * @param merkleTree - Merkle tree instance
   * @param candidates - Merkle tree candidates
   * @param requests - Valid requests
   * @returns An array of Anchor objects that can be persisted in the database with the result
   * of each anchor request.
   * @private
   */
  async _createAnchorRecords(ipfsProofCid: CID, merkleTree: MerkleTree<Candidate>, candidates: Candidate[], requests: Request[]): Promise<Anchor[]> {
    const anchors: Anchor[] = [];
    for (let index = 0; index < candidates.length; index++) {
      const req: Request = requests.find(r => r.id === candidates[index].reqId);

      const anchor: Anchor = new Anchor();
      anchor.request = req;
      anchor.proofCid = ipfsProofCid.toString();

      const path = await merkleTree.getDirectPathFromRoot(index);
      anchor.path = path.map((p) => p === PathDirection.L ? 0 : 1).join("/");

      const ipfsAnchorRecord = { prev: new CID(req.cid), proof: ipfsProofCid, path: anchor.path };
      const anchorCid = await this.ipfsService.storeRecord(ipfsAnchorRecord);

      anchor.cid = anchorCid.toString();
      anchors.push(anchor);
    }
    return anchors
  }

  /**
   * Updates the anchor and request repositories in the local database with the results
   * of the anchor
   * @param anchors - Anchor objects to be persisted
   * @private
   */
  @Transactional()
  async _persistAnchorResult(anchors: Anchor[]): Promise<void> {
    await this.anchorRepository.createAnchors(anchors);

    await this.requestRepository.updateRequests(
      {
        status: RS.COMPLETED,
        message: "CID successfully anchored."
      },
<<<<<<< HEAD
      requests.map(r => r.id));

    logger.imp(`Service successfully anchored ${requests.length} CIDs.`);
=======
      anchors.map(a => a.request.id));
>>>>>>> e5945557
  }

  /**
   * Find candidates for the anchoring
   * @private
   */
  async _findCandidates(requests: Request[]): Promise<Candidate[]> {
    const result: Candidate[] = [];
    const group: Record<string, Candidate[]> = {};

    let request = null;
    for (let index = 0; index < requests.length; index++) {
      try {
        request = requests[index];
        const did = config.ceramic.validateRecords ? await this.ceramicService.verifySignedRecord(request.cid) : null;

        const candidate = new Candidate(new CID(request.cid), request.docId, did, request.id);
        group[candidate.key] = group[candidate.key] ? [...group[candidate.key], candidate] : [candidate];
      } catch (e) {
<<<<<<< HEAD
        logger.err(e);
        await this.requestService.updateRequests(
=======
        logger.Err(e, true);
        await this.requestRepository.updateRequests(
>>>>>>> e5945557
          {
            status: RS.FAILED,
            message: "Request has failed. " + e.message,
          },
          [request.id]);
      }
    }

    for (const key of Object.keys(group)) {
      const candidates: Candidate[] = group[key];

      let nonce = 0;
      let selected: Candidate = null;

      for (const candidate of candidates) {
        const record = await this.ipfsService.retrieveRecord(candidate.cid);

        let currentNonce;
        if (DoctypeUtils.isSignedRecord(record)) {
          const payload = await this.ipfsService.retrieveRecord(record.link);
          currentNonce = payload.header?.nonce || 0;
        } else {
          currentNonce = record.header?.nonce || 0;
        }
        if (selected == null || currentNonce > nonce) {
          selected = candidate;
          nonce = currentNonce;
        }
      }
      if (selected) {
        result.push(selected);
      }
    }
    return result;
  }
}<|MERGE_RESOLUTION|>--- conflicted
+++ resolved
@@ -144,20 +144,8 @@
       return;
     }
 
-<<<<<<< HEAD
-    let merkleTree: MerkleTree<Candidate>;
-    try {
-      logger.imp('Creating Merkle tree from selected records.');
-      merkleTree = new MerkleTree<Candidate>(this.ipfsMerge, this.ipfsCompare);
-      await merkleTree.build(candidates);
-      candidates = merkleTree.getLeaves();
-    } catch (e) {
-      throw new Error('Merkle tree cannot be created. ' + e.message);
-    }
-=======
-    logger.Imp('Creating Merkle tree from selected records.');
+    logger.imp('Creating Merkle tree from selected records.');
     const merkleTree = await this._buildMerkleTree(candidates)
->>>>>>> e5945557
 
     // create and send ETH transaction
     const tx: Transaction = await this.blockchainService.sendTransaction(merkleTree.getRoot().data.cid);
@@ -171,7 +159,7 @@
     // Update the database to record the successful anchors
     await this._persistAnchorResult(anchors)
 
-    logger.Imp(`Service successfully anchored ${anchors.length} CIDs.`);
+    logger.imp(`Service successfully anchored ${anchors.length} CIDs.`);
   }
 
   /**
@@ -275,13 +263,7 @@
         status: RS.COMPLETED,
         message: "CID successfully anchored."
       },
-<<<<<<< HEAD
-      requests.map(r => r.id));
-
-    logger.imp(`Service successfully anchored ${requests.length} CIDs.`);
-=======
       anchors.map(a => a.request.id));
->>>>>>> e5945557
   }
 
   /**
@@ -301,13 +283,8 @@
         const candidate = new Candidate(new CID(request.cid), request.docId, did, request.id);
         group[candidate.key] = group[candidate.key] ? [...group[candidate.key], candidate] : [candidate];
       } catch (e) {
-<<<<<<< HEAD
         logger.err(e);
-        await this.requestService.updateRequests(
-=======
-        logger.Err(e, true);
         await this.requestRepository.updateRequests(
->>>>>>> e5945557
           {
             status: RS.FAILED,
             message: "Request has failed. " + e.message,
