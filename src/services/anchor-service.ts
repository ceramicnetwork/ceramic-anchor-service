import CID from "cids";

import { Doctype, DoctypeUtils } from '@ceramicnetwork/common';
import { RequestStatus as RS } from "../models/request-status";

import { MerkleTree } from "../merkle/merkle-tree";
import { CompareFunction, MergeFunction, Node, PathDirection } from "../merkle/merkle";

import { config } from "node-config-ts";
import { Transactional } from "typeorm-transactional-cls-hooked";

import { logger, logEvent } from '../logger';
import Utils from "../utils";
import { Anchor } from "../models/anchor";
import { Request } from "../models/request";
import Transaction from "../models/transaction";
import AnchorRepository from "../repositories/anchor-repository";
import RequestRepository from "../repositories/request-repository";

import { IpfsService } from "./ipfs-service";
import CeramicService from "./ceramic-service";
import BlockchainService from "./blockchain/blockchain-service";
import { inject, singleton } from "tsyringe";
import DocID from '@ceramicnetwork/docid';

class Candidate {
  public readonly cid: CID;
  public readonly document: Doctype;
  public readonly reqId: number;

  constructor(cid: CID, reqId?: number, document?: Doctype) {
    this.cid = cid;
    this.reqId = reqId;
    this.document = document
  }

  get key(): string {
    return this.document.id.baseID.toString()
  }

}

/**
 * Implements IPFS merge CIDs
 */
class IpfsMerge implements MergeFunction<Candidate> {
  private ipfsService: IpfsService;

  constructor(ipfsService: IpfsService) {
    this.ipfsService = ipfsService;
  }

  async merge(left: Node<Candidate>, right: Node<Candidate>): Promise<Node<Candidate>> {
    const merged = [left.data.cid, right.data.cid];

    const mergedCid = await this.ipfsService.storeRecord(merged);
    logger.debug('Merkle node ' + mergedCid + ' created.');
    return new Node<Candidate>(new Candidate(mergedCid), left, right);
  }
}

/**
 * Implements IPFS merge CIDs
 */
class IpfsLeafCompare implements CompareFunction<Candidate> {
  compare(left: Node<Candidate>, right: Node<Candidate>): number {
    return left.data.key.localeCompare(right.data.key);
  }
}

/**
 * Anchors CIDs to blockchain
 */
@singleton()
export default class AnchorService {
  private readonly ipfsMerge: IpfsMerge;
  private readonly ipfsCompare: IpfsLeafCompare;

  constructor(
    @inject('blockchainService') private blockchainService?: BlockchainService,
    @inject('ipfsService') private ipfsService?: IpfsService,
    @inject('requestRepository') private requestRepository?: RequestRepository,
    @inject('ceramicService') private ceramicService?: CeramicService,
    @inject('anchorRepository') private anchorRepository?: AnchorRepository) {

    this.ipfsMerge = new IpfsMerge(this.ipfsService);
    this.ipfsCompare = new IpfsLeafCompare();
  }

  /**
   * Finds anchor by request
   * @param request - Request instance
   */
  public async findByRequest(request: Request): Promise<Anchor> {
    return this.anchorRepository.findByRequest(request);
  }

  /**
   * If there are more pending requests than can fit into a single merkle tree (based on
   * config.merkleDepthLimit), then triggers an anchor, otherwise does nothing.
   * @returns whether or not an anchor was performed
   */
  public async anchorIfTooManyPendingRequests(): Promise<boolean> {
    if (!config.merkleDepthLimit) {
      // If there's no limit to the size of an anchor, then there's no such thing as "too many"
      // pending requests, and we can always wait for our next scheduled anchor.
      return false
    }

    const nodeLimit = Math.pow(2, config.merkleDepthLimit)
    const requests: Request[] = await this.requestRepository.findNextToProcess();
    if (requests.length > nodeLimit) {
      logger.imp("There are " + requests.length + " pending anchor requests, which is more "
        + "than can fit into a single anchor batch given our configured merkleDepthLimit of "
        + config.merkleDepthLimit + " (" + nodeLimit + " requests). Triggering an anchor early to "
        + "drain our queue")
      await this._anchorRequests(requests)
      return true
    }
    return false
  }

  /**
   * Creates anchors for client requests
   */
  public async anchorRequests(): Promise<void> {
    const requests: Request[] = await this.requestRepository.findNextToProcess();
    await this._anchorRequests(requests)
  }

  private async _anchorRequests(requests: Request[]): Promise<void> {
    logger.imp('Anchoring pending requests...');

    if (requests.length === 0) {
      logger.debug("No pending CID requests found. Skipping anchor.");
      return;
    }
<<<<<<< HEAD
    await this.requestRepository.updateRequests({
        status: RS.PROCESSING,
        message: 'Request is processing.'
    }, requests);

    const nonReachableRequests = await this._findUnreachableCids(requests);
    const nonReachableRequestIds = nonReachableRequests.map(r => r.id);
    if (nonReachableRequests.length !== 0) {
      logger.err("Some of the records will be discarded since they cannot be retrieved.");
      // discard non reachable ones
      await this.requestRepository.updateRequests({
        status: RS.FAILED,
        message: "Request has failed. Record is not reachable by CAS IPFS service."
      }, nonReachableRequests);
    }

    // filter valid requests
    requests = requests.filter(r => !nonReachableRequestIds.includes(r.id));
    if (requests.length === 0) {
      logger.debug("No CID to request. Skipping anchor.");
      return;
    }
=======
    await this.requestRepository.updateRequests({ status: RS.PROCESSING, message: 'Request is processing.' }, requests.map(r => r.id))
>>>>>>> a9ab8d45

    const candidates: Candidate[] = await this._findCandidates(requests);
    const clashingRequests = requests.filter(r => !candidates.map(c => c.reqId).includes(r.id));
    const clashingRequestIds = clashingRequests.map(r => r.id);
    if (clashingRequestIds.length > 0) {
      // discard clashing ones
      await this.requestRepository.updateRequests({
        status: RS.FAILED,
        message: "Request has failed. There are conflicts with other requests for the same document and DID."
      }, clashingRequests);
    }

    // filter valid requests
    requests = requests.filter(r => !clashingRequestIds.includes(r.id));
    if (requests.length === 0) {
      logger.debug("No CID to request. Skipping anchor.");
      return;
    }

    logger.imp('Creating Merkle tree from selected records.');
    const merkleTree = await this._buildMerkleTree(candidates)

    // create and send ETH transaction
    const tx: Transaction = await this.blockchainService.sendTransaction(merkleTree.getRoot().data.cid);

    // create proof on IPFS
    const ipfsProofCid = await this._createIPFSProof(tx, merkleTree.getRoot().data.cid)

    // create anchor records on IPFS
    const anchors = await this._createAnchorRecords(ipfsProofCid, merkleTree, requests);

    // Update the database to record the successful anchors
    await this._persistAnchorResult(anchors)

    logEvent.anchor({
      type: 'anchorRequests',
      requestIds: requests.map(r => r.id),
      nonReachableRequestsCount: nonReachableRequestIds.length,
      clashingRequestsCount: clashingRequestIds.length,
      validRequestsCount: requests.length,
      candidateCount: candidates.length,
      anchorCount: anchors.length
    });
    logger.imp(`Service successfully anchored ${anchors.length} CIDs.`);
  }

  /**
<<<<<<< HEAD
   * Returns requests with CIDs which cannot be fetched.
   *
   * Note: if the record is signed, check its link as well
   * @param requests - Request list
   */
  public async _findUnreachableCids(requests: Array<Request>): Promise<Array<Request>> {
    return (await Promise.all(requests.map(async (r) => {
      try {
        const record = await this.ipfsService.retrieveRecord(r.cid);
        if (record.link) {
          await this.ipfsService.retrieveRecord(record.link);
        }
        return { ...r, id: null };
      } catch (e) {
        logger.err('Failed to retrieve record. ' + e.message);
        return r;
      }
    }))).filter((r) => r.id != null);
  }

  /**
=======
>>>>>>> a9ab8d45
   * Builds merkle tree
   * @param candidates
   * @private
   */
  async _buildMerkleTree(candidates: Candidate[]): Promise<MerkleTree<Candidate>> {
    try {
      if (config.merkleDepthLimit) {
        const nodeLimit = Math.pow(2, config.merkleDepthLimit)
        if (candidates.length > nodeLimit) {
          logger.warn('Found ' + candidates.length + ' valid candidates to anchor, but our '
            + 'configured merkle tree depth limit of ' + config.merkleDepthLimit
            + ' only permits ' + nodeLimit + ' nodes in a single merkle tree anchor proof. '
            + 'Anchoring the first ' + nodeLimit + ' candidates and leaving the rest for a future anchor batch');
          candidates = candidates.slice(0, nodeLimit)
        }
      }
      const merkleTree = new MerkleTree<Candidate>(this.ipfsMerge, this.ipfsCompare, config.merkleDepthLimit);
      await merkleTree.build(candidates);
      return merkleTree
    } catch (e) {
      throw new Error('Merkle tree cannot be created: ' + e.message);
    }
  }

  /**
   * Creates a proof record for the entire merkle tree that was anchored in the given
   * ethereum transaction, publishes that record to IPFS, and returns the CID.
   * @param tx - ETH transaction
   * @param merkleRootCid - CID of the root of the merkle tree that was anchored in 'tx'
   */
  async _createIPFSProof(tx: Transaction, merkleRootCid: CID): Promise<CID> {
    const txHashCid = Utils.convertEthHashToCid("eth-tx", tx.txHash.slice(2));
    const ipfsAnchorProof = {
      blockNumber: tx.blockNumber,
      blockTimestamp: tx.blockTimestamp,
      root: merkleRootCid,
      chainId: tx.chain,
      txHash: txHashCid
    };
    const ipfsProofCid = await this.ipfsService.storeRecord(ipfsAnchorProof);
    return ipfsProofCid
  }

  /**
   * For each CID that was anchored, create a Ceramic AnchorRecord and publish it to IPFS.
   * @param ipfsProofCid - CID of the anchor proof on IPFS
   * @param merkleTree - Merkle tree instance
   * @param requests - Valid requests
   * @returns An array of Anchor objects that can be persisted in the database with the result
   * of each anchor request.
   * @private
   */
  async _createAnchorRecords(ipfsProofCid: CID, merkleTree: MerkleTree<Candidate>, requests: Request[]): Promise<Anchor[]> {
    const anchors: Anchor[] = [];
    const candidates = merkleTree.getLeaves()
    for (let index = 0; index < candidates.length; index++) {
      const req: Request = requests.find(r => r.id === candidates[index].reqId);

      const anchor: Anchor = new Anchor();
      anchor.request = req;
      anchor.proofCid = ipfsProofCid.toString();

      const path = await merkleTree.getDirectPathFromRoot(index);
      anchor.path = path.map((p) => p === PathDirection.L ? 0 : 1).join("/");

      const ipfsAnchorRecord = { prev: new CID(req.cid), proof: ipfsProofCid, path: anchor.path };
      const anchorCid = await this.ipfsService.storeRecord(ipfsAnchorRecord);

      anchor.cid = anchorCid.toString();
      anchors.push(anchor);
    }
    return anchors
  }

  /**
   * Updates the anchor and request repositories in the local database with the results
   * of the anchor
   * @param anchors - Anchor objects to be persisted
   * @private
   */
  @Transactional()
  async _persistAnchorResult(anchors: Anchor[]): Promise<void> {
    await this.anchorRepository.createAnchors(anchors);

    await this.requestRepository.updateRequests({
        status: RS.COMPLETED,
        message: "CID successfully anchored."
    }, anchors.map(a => a.request));
  }

  /**
   * Takes a Request and returns a DocID for the document being anchored at the specific commit
   * that is the cid of the record from the anchor request
   * @param request - an anchor request
   * @returns A DocID that can be used to load the document at the moment in time of the record from
   *   the anchor request
   * @private
   */
  private _getRequestDocID(request: Request): DocID {
    const baseID = DocID.fromString(request.docId)
    return DocID.fromOther(baseID, request.cid)
  }

  /**
   * Find candidates for the anchoring
   * @private
   */
  async _findCandidates(requests: Request[]): Promise<Candidate[]> {
    const result: Candidate[] = [];
    const group: Record<string, Candidate[]> = {};

    let request = null;
    for (let index = 0; index < requests.length; index++) {
      try {
        request = requests[index];

        const docId = this._getRequestDocID(request)
        const doc = await this.ceramicService.loadDocument(docId)
        if (!doc) {
          throw new Error(`No valid ceramic document found with docId ${docId.toString()}`)
        }

        const candidate = new Candidate(new CID(request.cid), request.id, doc);
        group[candidate.key] = group[candidate.key] ? [...group[candidate.key], candidate] : [candidate];
      } catch (e) {
        logger.err(e);
        await this.requestRepository.updateRequests({
            status: RS.FAILED,
            message: "Request has failed. " + e.message,
        }, [request]);
      }
    }

    // Employ conflict resolution strategy to pick which cid to anchor when there are multiple
    // requests for the same docId
    for (const key of Object.keys(group)) {
      const candidates: Candidate[] = group[key];

      let longestLog = 0;
      let selected: Candidate = null;

      for (const candidate of candidates) {
        const logLength = candidate.document.state.log.length
        if (selected == null || logLength > longestLog) {
          selected = candidate;
          longestLog = candidate.document.state.log.length;
        } else if (selected && logLength == longestLog) {
          // There's a tie for log length, so we need to fall back to picking arbitrarily, but
          // deterministically. We match what js-ceramic does and pick the log with the lower CID.
          if (candidate.cid < selected.cid) {
            selected = candidate
          }
        }
      }
      if (selected) {
        result.push(selected);
      }
    }
    return result;
  }
}<|MERGE_RESOLUTION|>--- conflicted
+++ resolved
@@ -135,32 +135,7 @@
       logger.debug("No pending CID requests found. Skipping anchor.");
       return;
     }
-<<<<<<< HEAD
-    await this.requestRepository.updateRequests({
-        status: RS.PROCESSING,
-        message: 'Request is processing.'
-    }, requests);
-
-    const nonReachableRequests = await this._findUnreachableCids(requests);
-    const nonReachableRequestIds = nonReachableRequests.map(r => r.id);
-    if (nonReachableRequests.length !== 0) {
-      logger.err("Some of the records will be discarded since they cannot be retrieved.");
-      // discard non reachable ones
-      await this.requestRepository.updateRequests({
-        status: RS.FAILED,
-        message: "Request has failed. Record is not reachable by CAS IPFS service."
-      }, nonReachableRequests);
-    }
-
-    // filter valid requests
-    requests = requests.filter(r => !nonReachableRequestIds.includes(r.id));
-    if (requests.length === 0) {
-      logger.debug("No CID to request. Skipping anchor.");
-      return;
-    }
-=======
-    await this.requestRepository.updateRequests({ status: RS.PROCESSING, message: 'Request is processing.' }, requests.map(r => r.id))
->>>>>>> a9ab8d45
+    await this.requestRepository.updateRequests({ status: RS.PROCESSING, message: 'Request is processing.' }, requests);
 
     const candidates: Candidate[] = await this._findCandidates(requests);
     const clashingRequests = requests.filter(r => !candidates.map(c => c.reqId).includes(r.id));
@@ -198,7 +173,6 @@
     logEvent.anchor({
       type: 'anchorRequests',
       requestIds: requests.map(r => r.id),
-      nonReachableRequestsCount: nonReachableRequestIds.length,
       clashingRequestsCount: clashingRequestIds.length,
       validRequestsCount: requests.length,
       candidateCount: candidates.length,
@@ -208,30 +182,6 @@
   }
 
   /**
-<<<<<<< HEAD
-   * Returns requests with CIDs which cannot be fetched.
-   *
-   * Note: if the record is signed, check its link as well
-   * @param requests - Request list
-   */
-  public async _findUnreachableCids(requests: Array<Request>): Promise<Array<Request>> {
-    return (await Promise.all(requests.map(async (r) => {
-      try {
-        const record = await this.ipfsService.retrieveRecord(r.cid);
-        if (record.link) {
-          await this.ipfsService.retrieveRecord(record.link);
-        }
-        return { ...r, id: null };
-      } catch (e) {
-        logger.err('Failed to retrieve record. ' + e.message);
-        return r;
-      }
-    }))).filter((r) => r.id != null);
-  }
-
-  /**
-=======
->>>>>>> a9ab8d45
    * Builds merkle tree
    * @param candidates
    * @private
