--- conflicted
+++ resolved
@@ -9,11 +9,7 @@
 import { config } from "node-config-ts";
 import { Transactional } from "typeorm-transactional-cls-hooked";
 
-<<<<<<< HEAD
 import { logger, logMetric } from '../logger';
-=======
-import { logger } from '../logger';
->>>>>>> fd007371
 import Utils from "../utils";
 import { Anchor } from "../models/anchor";
 import { Request } from "../models/request";
@@ -163,7 +159,6 @@
     // Update the database to record the successful anchors
     await this._persistAnchorResult(anchors)
 
-<<<<<<< HEAD
     logMetric.anchor({
       type: 'anchorRequest',
       requestIds: requests.map(r => r.id),
@@ -173,8 +168,6 @@
       candidateCount: candidates.length,
       anchorCount: anchors.length
     });
-=======
->>>>>>> fd007371
     logger.imp(`Service successfully anchored ${anchors.length} CIDs.`);
   }
 
