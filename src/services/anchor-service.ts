import type { CID } from 'multiformats/cid'

import { MerkleTree } from '../merkle/merkle-tree.js'
import { PathDirection, TreeMetadata } from '../merkle/merkle.js'

import type { Config } from 'node-config-ts'

import { logger, logEvent } from '../logger/index.js'
import { Utils } from '../utils.js'
import { Anchor } from '../models/anchor.js'
import { Request, REQUEST_MESSAGES, RequestStatus as RS } from '../models/request.js'
import type { Transaction } from '../models/transaction.js'
import type { AnchorRepository } from '../repositories/anchor-repository.js'
import type { RequestRepository } from '../repositories/request-repository.js'
import type { TransactionRepository } from '../repositories/transaction-repository.js'
import type { EventProducerService } from './event-producer/event-producer-service.js'
import type { CeramicService } from './ceramic-service.js'
import {
  ServiceMetrics as Metrics,
  TimeableMetric,
  SinceField,
} from '@ceramicnetwork/observability'
import { METRIC_NAMES } from '../settings.js'
import type { BlockchainService } from './blockchain/blockchain-service.js'
import { CommitID, StreamID } from '@ceramicnetwork/streamid'

import {
  BloomMetadata,
  Candidate,
  CIDHolder,
  IpfsLeafCompare,
  IpfsMerge,
} from '../merkle/merkle-objects.js'
import { v4 as uuidv4 } from 'uuid'
import type { Knex } from 'knex'
<<<<<<< HEAD
=======
import type { IIpfsService } from './ipfs-service.type.js'
>>>>>>> df0133ae
import { SyncOptions } from '@ceramicnetwork/common'

const CONTRACT_TX_TYPE = 'f(bytes32)'

type RequestGroups = {
  alreadyAnchoredRequests: Request[]
  conflictingRequests: Request[]
  failedRequests: Request[]
  unprocessedRequests: Request[]
  acceptedRequests: Request[]
}

type AnchorSummary = {
  // all requests included in this batch
  acceptedRequestsCount: number
  // number of accepted requests that were anchored in a previous batch and were not included in the current batch.
  alreadyAnchoredRequestsCount: number
  // requests that were successfully anchored in this batch
  anchoredRequestsCount: number
  // requests whose CIDs were rejected by Ceramic's conflict resolution.
  conflictingRequestCount: number
  // failed requests (possible reasons: loading, publishing anchor commits)
  failedRequestsCount: number
  // streams included in the merkle tree, but whose anchor commits were not published
  failedToPublishAnchorCommitCount: number
  // requests not included in this batch because the batch was already full
  unprocessedRequestCount: number
  // streams considered in this batch
  candidateCount: number
  // anchors created in this batch
  anchorCount: number
  // anchors that were created in this batch but were already created in a previous batch and therefore not persisted in our DB
  reanchoredCount: number
  // requests that can be retried in a later batch
  canRetryCount: number
}

const logAnchorSummary = async (
  requestRepository: RequestRepository,
  groupedRequests: RequestGroups,
  candidates: Candidate[],
  results: Partial<AnchorSummary> = {}
) => {
  const pendingRequestsCount = await requestRepository.countPendingRequests()

  const anchorSummary: AnchorSummary = Object.assign(
    {
      acceptedRequestsCount: groupedRequests.acceptedRequests.length,
      alreadyAnchoredRequestsCount: groupedRequests.alreadyAnchoredRequests.length,
      anchoredRequestsCount: 0,
      conflictingRequestCount: groupedRequests.conflictingRequests.length,
      failedRequestsCount: groupedRequests.failedRequests.length,
      failedToPublishAnchorCommitCount: 0,
      unprocessedRequestCount: groupedRequests.unprocessedRequests.length,
      pendingRequestsCount,
      candidateCount: candidates.length,
      anchorCount: 0,
      canRetryCount:
        groupedRequests.failedRequests.length - groupedRequests.conflictingRequests.length,
      reanchoredCount: 0,
    },
    results
  )

  Metrics.recordObjectFields('anchorBatch', anchorSummary)
  Metrics.recordRatio(
    'anchorBatch_failureRatio',
    anchorSummary.failedRequestsCount,
    anchorSummary.anchoredRequestsCount
  )

  logEvent.anchor({
    type: 'anchorRequests',
    ...anchorSummary,
  })
}
/**
 * Anchors CIDs to blockchain
 */
export class AnchorService {
  private readonly ipfsMerge: IpfsMerge
  private readonly ipfsCompare: IpfsLeafCompare
  private readonly bloomMetadata: BloomMetadata

  private readonly merkleDepthLimit: number
  private readonly includeBlockInfoInAnchorProof: boolean
  private readonly useSmartContractAnchors: boolean
  private readonly maxStreamLimit: number
  private readonly minStreamLimit: number

  static inject = [
    'blockchainService',
    'config',
    'ipfsService',
    'requestRepository',
    'transactionRepository',
    'ceramicService',
    'anchorRepository',
    'dbConnection',
    'eventProducerService',
  ] as const

  constructor(
    private readonly blockchainService: BlockchainService,
    config: Config,
    private readonly ipfsService: IIpfsService,
    private readonly requestRepository: RequestRepository,
    private readonly transactionRepository: TransactionRepository,
    private readonly ceramicService: CeramicService,
    private readonly anchorRepository: AnchorRepository,
    private readonly connection: Knex,
    private readonly eventProducerService: EventProducerService
  ) {
    this.ipfsMerge = new IpfsMerge(this.ipfsService)
    this.ipfsCompare = new IpfsLeafCompare()
    this.bloomMetadata = new BloomMetadata()

    this.merkleDepthLimit = config.merkleDepthLimit
    this.includeBlockInfoInAnchorProof = config.includeBlockInfoInAnchorProof
    this.useSmartContractAnchors = config.useSmartContractAnchors

    const minStreamCount = config.minStreamCount
    this.maxStreamLimit = this.merkleDepthLimit > 0 ? Math.pow(2, this.merkleDepthLimit) : 0
    this.minStreamLimit = minStreamCount || Math.floor(this.maxStreamLimit / 2)
  }

  /**
   * Creates anchors for pending client requests
   */
  // TODO: Remove for CAS V2 as we won't need to move PENDING requests to ready. Switch to using anchorReadyRequests.
  async anchorRequests(triggeredByAnchorEvent = false): Promise<void> {
    const readyRequests = await this.requestRepository.findByStatus(RS.READY)

    if (!triggeredByAnchorEvent && readyRequests.length === 0) {
      // Pull in twice as many streams as we want to anchor, since some of those streams may fail to load.
      await this.requestRepository.findAndMarkReady(this.maxStreamLimit * 2, this.minStreamLimit)
    }

    return this.anchorReadyRequests()
  }

  /**
   * Creates anchors for client requests that have been marked as READY
   */
  async anchorReadyRequests(): Promise<void> {
    logger.imp('Anchoring ready requests...')
    logger.debug(`Loading requests from the database`)
    const requests: Request[] = await this.requestRepository.findAndMarkAsProcessing()
    await this._anchorRequests(requests)

    // Sleep 5 seconds before exiting the process to give time for the logs to flush.
    await Utils.delay(5000)
  }

  async garbageCollectPinnedStreams(): Promise<void> {
    const requests: Request[] = await this.requestRepository.findRequestsToGarbageCollect()
    await this._garbageCollect(requests)
  }

  private async _anchorRequests(requests: Request[]): Promise<void> {
    if (requests.length === 0) {
      logger.debug('No pending CID requests found. Skipping anchor.')
      return
    }

    const [candidates, groupedRequests] = await this._findCandidates(requests, this.maxStreamLimit)

    if (candidates.length === 0) {
      logger.imp('No candidates found. Skipping anchor.')
      await logAnchorSummary(this.requestRepository, groupedRequests, candidates)
      return
    }

    try {
      const results = await this._anchorCandidates(candidates)
      await logAnchorSummary(this.requestRepository, groupedRequests, candidates, results)
      return
    } catch (err) {
      logger.warn(
        `Updating PROCESSING requests to PENDING so they are retried in the next batch because an error occured while creating the anchors: ${err}`
      )
      const acceptedRequests = candidates.map((candidate) => candidate.acceptedRequests).flat()
      await this.requestRepository.updateRequests({ status: RS.PENDING }, acceptedRequests)

      Metrics.count(METRIC_NAMES.REVERT_TO_PENDING, acceptedRequests.length)

      // groupRequests.failedRequests does not include all the newly failed requests so we recount here
      const failedRequests = candidates.map((candidate) => candidate.failedRequests).flat()
      await logAnchorSummary(this.requestRepository, groupedRequests, candidates, {
        failedRequestsCount: failedRequests.length,
        // NOTE: We will retry all of the above requests that were updated back to PENDING.
        // We also may retry all failed requests other than requests rejected from conflict resolution.
        // A failed request will not be retried if it has expired when the next anchor runs.
        canRetryCount:
          failedRequests.length -
          groupedRequests.conflictingRequests.length +
          acceptedRequests.length,
      })

      throw err
    }
  }

  private async _anchorCandidates(candidates: Candidate[]): Promise<Partial<AnchorSummary>> {
    logger.imp(`Creating Merkle tree from ${candidates.length} selected streams`)
    const span = Metrics.startSpan('anchor_candidates')
    const merkleTree = await this._buildMerkleTree(candidates)

    // create and send ETH transaction
    const tx: Transaction = await this.transactionRepository.withTransactionMutex(() => {
      logger.debug('Preparing to send transaction to put merkle root on blockchain')
      return this.blockchainService.sendTransaction(merkleTree.getRoot().data.cid)
    })

    // create proof on IPFS
    logger.debug('Creating IPFS anchor proof')
    const ipfsProofCid = await this._createIPFSProof(tx, merkleTree.getRoot().data.cid)

    // create anchor records on IPFS
    logger.debug('Creating anchor commits')
    const anchors = await this._createAnchorCommits(ipfsProofCid, merkleTree)

    // Update the database to record the successful anchors
    logger.debug('Persisting results to local database')
    const persistedAnchorsCount = await this._persistAnchorResult(anchors, candidates)

    const anchoredRequests = []
    for (const candidate of candidates) {
      anchoredRequests.push(...candidate.acceptedRequests)
    }

    logger.imp(`Service successfully anchored ${anchors.length} CIDs.`)
    Metrics.count(METRIC_NAMES.ANCHOR_SUCCESS, anchors.length)

    const reAnchoredCount = anchors.length - persistedAnchorsCount
    logger.debug(
      `Did not persist ${reAnchoredCount} anchor commits as they have been already created for these requests`
    )
    Metrics.count(METRIC_NAMES.REANCHORED, reAnchoredCount)

    span.end()

    return {
      anchoredRequestsCount: anchoredRequests.length,
      failedToPublishAnchorCommitCount: merkleTree.getLeaves().length - anchors.length,
      anchorCount: anchors.length,
      reanchoredCount: reAnchoredCount,
    }
  }

  private async _garbageCollect(requests: Request[]): Promise<void> {
    const streamIds = new Set<string>()
    requests.forEach((request) => streamIds.add(request.streamId))

    logger.imp(
      `Garbage collecting ${streamIds.size} pinned Streams from ${requests.length} Requests`
    )

    const unpinnedStreams = new Set<string>()
    for (const streamIdStr of streamIds) {
      try {
        const streamId = StreamID.fromString(streamIdStr)
        await this.ceramicService.unpinStream(streamId)
        unpinnedStreams.add(streamIdStr)
        logger.debug(`Stream ${streamIdStr.toString()} successfully unpinned`)
      } catch (err) {
        logger.err(`Error unpinning Stream ${streamIdStr}: ${err}`)
      }
    }

    logger.imp(`Successfully unpinned ${unpinnedStreams.size} Streams`)

    const garbageCollectedRequests = requests.filter((request) =>
      unpinnedStreams.has(request.streamId)
    )

    await this.requestRepository.updateRequests({ pinned: false }, garbageCollectedRequests)

    logger.imp(`Successfully garbage collected ${garbageCollectedRequests.length} Requests`)
  }

  /**
   * Emits an anchor event if
   * 1. There are existing ready requests that have timed out (have not been picked up and set to
   * PROCESSING by an anchor worker in a reasonable amount of time)
   * 2. There are requests that have been successfully marked as READY
   * An anchor event indicates that a batch of requests are ready to be anchored. An anchor worker will retrieve these READY requests,
   * mark them as PROCESSING, and perform an anchor.
   */
  async emitAnchorEventIfReady(): Promise<void> {
    // FIXME Use countByStatus
    const readyRequests = await this.requestRepository.findByStatus(RS.READY)

    if (readyRequests.length > 0) {
      // if ready requests have been updated because they have expired
      // we will retry them by emitting an anchor event and not marking anymore requests as READY
      const updatedExpiredReadyRequestsCount =
        await this.requestRepository.updateExpiringReadyRequests()

      if (updatedExpiredReadyRequestsCount === 0) {
        return
      }

      logger.debug(
        `Emitting an anchor event beacuse ${updatedExpiredReadyRequestsCount} READY requests expired`
      )
      Metrics.count(METRIC_NAMES.RETRY_EMIT_ANCHOR_EVENT, updatedExpiredReadyRequestsCount)
    } else {
      const updatedRequests = await this.requestRepository.findAndMarkReady(
        this.maxStreamLimit,
        this.minStreamLimit
      )

      if (updatedRequests.length === 0) {
        return
      }
    }

    await this.eventProducerService.emitAnchorEvent(uuidv4().toString()).catch((err) => {
      // We do not crash when we cannot emit an anchor event
      // An event will emit the next time this is run and the ready requests have expired (in READY_TIMEOUT)
      logger.err(`Error when emitting an anchor event: ${err}`)
    })
  }

  /**
   * Builds merkle tree
   * @param candidates
   * @private
   */
  async _buildMerkleTree(
    candidates: Candidate[]
  ): Promise<MerkleTree<CIDHolder, Candidate, TreeMetadata>> {
    try {
      const merkleTree = new MerkleTree<CIDHolder, Candidate, TreeMetadata>(
        this.ipfsMerge,
        this.ipfsCompare,
        this.bloomMetadata,
        this.merkleDepthLimit
      )
      await merkleTree.build(candidates)
      return merkleTree
    } catch (e) {
      throw new Error('Merkle tree cannot be created: ' + e.toString())
    }
  }

  /**
   * Creates a proof record for the entire merkle tree that was anchored in the given
   * ethereum transaction, publishes that record to IPFS, and returns the CID.
   * @param tx - ETH transaction
   * @param merkleRootCid - CID of the root of the merkle tree that was anchored in 'tx'
   */
  async _createIPFSProof(tx: Transaction, merkleRootCid: CID): Promise<CID> {
    const txHashCid = Utils.convertEthHashToCid(tx.txHash.slice(2))
    let ipfsAnchorProof = {
      root: merkleRootCid,
      chainId: tx.chain,
      txHash: txHashCid,
    } as any

    if (this.includeBlockInfoInAnchorProof) {
      ipfsAnchorProof = {
        blockNumber: tx.blockNumber,
        blockTimestamp: tx.blockTimestamp,
        ...ipfsAnchorProof,
      }
    }

    if (this.useSmartContractAnchors) ipfsAnchorProof.txType = CONTRACT_TX_TYPE

    logger.debug('Anchor proof: ' + JSON.stringify(ipfsAnchorProof))
    const ipfsProofCid = await this.ipfsService.storeRecord(ipfsAnchorProof)
    logger.debug('Anchor proof cid: ' + ipfsProofCid.toString())
    return ipfsProofCid
  }

  /**
   * For each CID that was anchored, create a Ceramic AnchorCommit and publish it to IPFS.
   * @param ipfsProofCid - CID of the anchor proof on IPFS
   * @param merkleTree - Merkle tree instance
   * @returns An array of Anchor objects that can be persisted in the database with the result
   * of each anchor request.
   * @private
   */
  async _createAnchorCommits(
    ipfsProofCid: CID,
    merkleTree: MerkleTree<CIDHolder, Candidate, TreeMetadata>
  ): Promise<Anchor[]> {
    const candidates = merkleTree.getLeaves()
    const anchors = []

    for (let i = 0; i < candidates.length; i++) {
      const candidate = candidates[i]
      logger.debug(
        `Creating anchor commit #${i + 1} of ${
          candidates.length
        }: stream id ${candidate.streamId.toString()} at commit CID ${candidate.cid}`
      )
      const anchor = await this._createAnchorCommit(candidate, i, ipfsProofCid, merkleTree)
      if (anchor) {
        anchors.push(anchor)
      }
    }

    return anchors
  }

  /**
   * Helper function for _createAnchorCommits that creates a single anchor commit for a single candidate.
   * @param candidate
   * @param candidateIndex - index of the candidate within the leaves of the merkle tree.
   * @param ipfsProofCid
   * @param merkleTree
   */
  async _createAnchorCommit(
    candidate: Candidate,
    candidateIndex: number,
    ipfsProofCid: CID,
    merkleTree: MerkleTree<CIDHolder, Candidate, TreeMetadata>
  ): Promise<Anchor | null> {
    const anchor: Anchor = new Anchor()
    anchor.requestId = candidate.newestAcceptedRequest.id
    anchor.proofCid = ipfsProofCid.toString()

    const path = await merkleTree.getDirectPathFromRoot(candidateIndex)
    anchor.path = path.map((p) => (p === PathDirection.L ? 0 : 1)).join('/')

    const ipfsAnchorCommit = {
      id: candidate.streamId.cid,
      prev: candidate.cid,
      proof: ipfsProofCid,
      path: anchor.path,
    }

    try {
      const anchorCid = await this.ipfsService.publishAnchorCommit(
        ipfsAnchorCommit,
        candidate.streamId
      )
      anchor.cid = anchorCid.toString()

      logger.debug(
        `Created anchor commit with CID ${anchorCid.toString()} for stream ${candidate.streamId.toString()}`
      )
    } catch (err) {
      const msg = `Error publishing anchor commit of commit ${
        candidate.cid
      } for stream ${candidate.streamId.toString()}: ${err}`
      logger.err(msg)
      Metrics.count(METRIC_NAMES.ERROR_IPFS, 1)
      await this.requestRepository.updateRequests(
        { status: RS.FAILED, message: msg },
        candidate.acceptedRequests
      )
      candidate.failAllRequests()
      return null
    }
    return anchor
  }

  /**
   * Updates the anchor and request repositories in the local database with the results
   * of the anchor
   * @param anchors - Anchor objects to be persisted
   * @param candidates - Candidate objects for the Streams that had anchor attempts. Note that some
   *   of them may have encountered failures during the anchor attempt.
   * @returns The number of anchors persisted
   * @private
   */
  async _persistAnchorResult(anchors: Anchor[], candidates: Candidate[]): Promise<number> {
    // filter to requests for streams that were actually anchored successfully
    const acceptedRequests = []
    for (const candidate of candidates) {
      acceptedRequests.push(...candidate.acceptedRequests)
    }

    const trx = await this.connection.transaction(null, { isolationLevel: 'repeatable read' })
    try {
      const persistedAnchorsCount =
        anchors.length > 0
          ? await this.anchorRepository.createAnchors(anchors, {
              connection: trx,
            })
          : 0

      await this.requestRepository.updateRequests(
        {
          status: RS.COMPLETED,
          message: 'CID successfully anchored.',
          pinned: true,
        },
        acceptedRequests,
        { connection: trx }
      )

      await trx.commit()

      // record some metrics about the timing and count of anchors
      const completed = new TimeableMetric(SinceField.CREATED_AT)
      completed.recordAll(acceptedRequests)
      completed.publishStats(METRIC_NAMES.CREATED_SUCCESS_MS)
      Metrics.count(METRIC_NAMES.ACCEPTED_REQUESTS, acceptedRequests.length)

      return persistedAnchorsCount
    } catch (err) {
      await trx.rollback()
      throw err
    }
  }

  /**
   * After loading Candidate streams, we are left with several groups of requests that for various
   * reasons will not be included in this batch.  This function takes those requests and updates
   * the database for them as needed.
   * @param requests
   */
  async _updateNonSelectedRequests(requests: RequestGroups) {
    const { alreadyAnchoredRequests, conflictingRequests, failedRequests, unprocessedRequests } =
      requests

    if (failedRequests.length > 0) {
      logger.debug(
        `About to fail ${failedRequests.length} requests for CIDs that could not be loaded`
      )
      Metrics.count(METRIC_NAMES.FAILED_REQUESTS, failedRequests.length)
      await this.requestRepository.updateRequests(
        {
          status: RS.FAILED,
          message: 'Request has failed. Commit could not be loaded',
        },
        failedRequests
      )
    }

    if (conflictingRequests.length > 0) {
      logger.debug(
        `About to fail ${conflictingRequests.length} requests rejected by conflict resolution`
      )
      for (const rejected of conflictingRequests) {
        logger.warn(
          `Rejecting request to anchor CID ${rejected.cid.toString()} for stream ${
            rejected.streamId
          } because it was rejected by Ceramic's conflict resolution rules`
        )
      }
      Metrics.count(METRIC_NAMES.CONFLICTING_REQUESTS, conflictingRequests.length)
      await this.requestRepository.updateRequests(
        {
          status: RS.FAILED,
          message: REQUEST_MESSAGES.conflictResolutionRejection,
        },
        conflictingRequests
      )
    }

    if (alreadyAnchoredRequests.length > 0) {
      logger.debug(
        `Marking ${alreadyAnchoredRequests.length} requests for CIDs that have already been anchored as COMPLETED`
      )
      Metrics.count(METRIC_NAMES.ALREADY_ANCHORED_REQUESTS, alreadyAnchoredRequests.length)
      await this.requestRepository.updateRequests(
        {
          status: RS.COMPLETED,
          message: 'Request was already anchored',
          pinned: true,
        },
        alreadyAnchoredRequests
      )
    }

    if (unprocessedRequests.length > 0) {
      logger.debug(
        `There were ${unprocessedRequests.length} unprocessed requests that didn't make it into this batch.  Marking them as PENDING.`
      )
      Metrics.count(METRIC_NAMES.UNPROCESSED_REQUESTS, unprocessedRequests.length)

      await this.requestRepository.updateRequests(
        {
          status: RS.PENDING,
          message: '',
          pinned: true,
        },
        unprocessedRequests
      )
    }
  }

  /**
   * Find candidates for the anchoring. Also updates the Request database for the Requests that we
   * already know at this point have failed, already been anchored, or were excluded from processing
   * in this batch.
   * @private
   */
  async _findCandidates(
    requests: Request[],
    candidateLimit: number
  ): Promise<[Candidate[], RequestGroups]> {
    logger.debug(`Grouping requests by stream`)
    const candidates = AnchorService._buildCandidates(requests)

    logger.debug(`Loading candidate streams`)
    const groupedRequests = await this._loadCandidateStreams(candidates, candidateLimit)
    await this._updateNonSelectedRequests(groupedRequests)

    const candidatesToAnchor = candidates.filter((candidate) => {
      return candidate.shouldAnchor()
    })

    if (candidatesToAnchor.length > 0) {
      for (const candidate of candidates) {
        groupedRequests.acceptedRequests.push(...candidate.acceptedRequests)
      }
    }

    return [candidatesToAnchor, groupedRequests]
  }

  /**
   * Groups requests on the same StreamID into single Candidate objects.
   * @param requests
   */
  static _buildCandidates(requests: Request[]): Candidate[] {
    const requestsByStream: Map<string, Request[]> = new Map()

    for (const request of requests) {
      let streamRequests = requestsByStream.get(request.streamId)
      if (!streamRequests) {
        streamRequests = []
        requestsByStream.set(request.streamId, streamRequests)
      }

      streamRequests.push(request)
    }

    const candidates = Array.from(requestsByStream).map(([streamId, requests]) => {
      return new Candidate(StreamID.fromString(streamId), requests)
    })
    // Make sure we process candidate streams in order of their earliest request.
    candidates.sort((candidate0, candidate1) => {
      return Math.sign(
        candidate0.earliestRequestDate.getTime() - candidate1.earliestRequestDate.getTime()
      )
    })
    return candidates
  }

  /**
   * Loads the streams corresponding to each Candidate and updates the internal bookkeeping within
   * each Candidate object to keep track of what the right CID to anchor for each Stream is. Also
   * returns information about the Requests that we already know at this point have failed, already
   * been anchored, or were excluded from processing in this batch.
   *
   * @param candidates
   * @param candidateLimit - limit on the number of candidate streams that can be returned.
   * @private
   */
  async _loadCandidateStreams(
    candidates: Candidate[],
    candidateLimit: number
  ): Promise<RequestGroups> {
    const failedRequests: Request[] = []
    const conflictingRequests: Request[] = []
    const unprocessedRequests: Request[] = []
    const alreadyAnchoredRequests: Request[] = []

    let numSelectedCandidates = 0
    if (candidateLimit == 0 || candidates.length < candidateLimit) {
      candidateLimit = candidates.length
    }

    for (let i = 0; i < candidates.length; i++) {
      const candidate = candidates[i]

      if (numSelectedCandidates >= candidateLimit) {
        // No need to process this candidate, we've already filled our anchor batch
        unprocessedRequests.push(...candidate.requests)
        continue
      }

      await AnchorService._loadCandidate(candidate, this.ceramicService)

      // anchor commit may already exist so check first
      const existingAnchorCommit = candidate.shouldAnchor()
        ? await this.anchorRepository.findByRequest(candidate.newestAcceptedRequest)
        : null

      if (existingAnchorCommit) {
        candidate.markAsAnchored()
      }

      if (candidate.shouldAnchor()) {
        numSelectedCandidates++
        logger.debug(
          `Selected candidate stream #${numSelectedCandidates} of ${candidateLimit}: streamid ${candidate.streamId} at commit cid ${candidate.cid}`
        )
      } else if (candidate.alreadyAnchored) {
        logger.debug(`Stream ${candidate.streamId.toString()} is already anchored`)
        alreadyAnchoredRequests.push(...candidate.acceptedRequests)
      }
      failedRequests.push(...candidate.failedRequests)
      conflictingRequests.push(...candidate.rejectedRequests)
    }

    return {
      alreadyAnchoredRequests,
      acceptedRequests: [],
      conflictingRequests,
      failedRequests,
      unprocessedRequests,
    }
  }

  /**
   * Uses a multiQuery to load the current version of the Candidate Stream, while simultaneously
   * providing the Ceramic node the CommitIDs for each pending Request on this Stream. This ensures
   * that the Ceramic node we are using has at least heard of and considered every commit that
   * has a pending anchor request, even if it hadn't heard of that tip via pubsub. We can then
   * use the guaranteed current version of the Stream to decide what CID to anchor.
   * @param candidate
   * @param ceramicService
   * @private
   */
  static async _loadCandidate(candidate: Candidate, ceramicService: CeramicService): Promise<void> {
    // First, load the current known stream state from the ceramic node
    let stream
    try {
      stream = await ceramicService.loadStream(
        candidate.streamId,
        SyncOptions.PREFER_CACHE,
        undefined,
        false
      )
    } catch (err) {
      logger.err(`Failed to load stream ${candidate.streamId.toString()}: ${err}`)
      Metrics.count(METRIC_NAMES.FAILED_STREAM, 1)
      candidate.failAllRequests()
      return
    }

    // Now filter out requests from the Candidate that are already present in the stream log
    const missingRequests = candidate.requests.filter((req) => {
      const found = stream.state.log.find(({ cid }) => {
        return cid.toString() == req.cid
      })
      return !found
    })
    // If stream already knows about all CIDs that we have requests for, great!
    if (missingRequests.length == 0) {
      candidate.setTipToAnchor(stream)
      return
    }

    // THIS IS DANGEROUS.  We're blindly choosing the newest request to anchor.  We have no
    // guarantee that that is the best request in terms of Ceramic conflict resolution (ie the
    // request that results in the longest stream log).  We don't even know that it's a valid
    // request for this stream at all.  It could be garbage.  We do no signature verfication or any
    // verification of any kind.  This is a temporary stop-gap until CAS w/o Ceramic node replaces
    // this with better logic.
    candidate.forceAnchorOfNewestRequest(stream)
  }
}<|MERGE_RESOLUTION|>--- conflicted
+++ resolved
@@ -33,10 +33,7 @@
 } from '../merkle/merkle-objects.js'
 import { v4 as uuidv4 } from 'uuid'
 import type { Knex } from 'knex'
-<<<<<<< HEAD
-=======
 import type { IIpfsService } from './ipfs-service.type.js'
->>>>>>> df0133ae
 import { SyncOptions } from '@ceramicnetwork/common'
 
 const CONTRACT_TX_TYPE = 'f(bytes32)'
