import { CID } from 'multiformats/cid'

import { MerkleTree } from '../merkle/merkle-tree.js'
import { PathDirection, TreeMetadata } from '../merkle/merkle.js'

import { Config } from 'node-config-ts'

import { logger, logEvent } from '../logger/index.js'
import { Utils } from '../utils.js'
import { Anchor } from '../models/anchor.js'
import { Request, REQUEST_MESSAGES, RequestStatus as RS } from '../models/request.js'
import { Transaction } from '../models/transaction.js'
import { AnchorRepository } from '../repositories/anchor-repository.js'
import { RequestRepository } from '../repositories/request-repository.js'
import { TransactionRepository } from '../repositories/transaction-repository.js'

import { IpfsService } from './ipfs-service.js'
import { EventProducerService } from './event-producer/event-producer-service.js'
import { CeramicService } from './ceramic-service.js'
import { ServiceMetrics as Metrics, TimeableMetric, SinceField } from '../service-metrics.js'
import { METRIC_NAMES } from '../settings.js'
import { BlockchainService } from './blockchain/blockchain-service.js'
import { inject, singleton } from 'tsyringe'
import { CommitID, StreamID } from '@ceramicnetwork/streamid'

import {
  BloomMetadata,
  Candidate,
  CIDHolder,
  IpfsLeafCompare,
  IpfsMerge,
} from '../merkle/merkle-objects.js'
import { v4 as uuidv4 } from 'uuid'
import type { Knex } from 'knex'

type RequestGroups = {
  alreadyAnchoredRequests: Request[]
  conflictingRequests: Request[]
  failedRequests: Request[]
  unprocessedRequests: Request[]
  acceptedRequests: Request[]
}

type AnchorSummary = {
  acceptedRequestsCount: number
  alreadyAnchoredRequestsCount: number
  anchoredRequestsCount: number
  conflictingRequestCount: number
  failedRequestsCount: number
  failedToPublishAnchorCommitCount: number
  unprocessedRequestCount: number
  candidateCount: number
  anchorCount: number
  canRetryCount: number
  reanchoredCount: number
}

const logAnchorSummary = async (
  requestRepository: RequestRepository,
  groupedRequests: RequestGroups,
  candidates: Candidate[],
  results: Partial<AnchorSummary> = {}
) => {
  const pendingRequestsCount = await requestRepository.countPendingRequests()
  Metrics.count(METRIC_NAMES.PENDING_REQUESTS, pendingRequestsCount)

  const anchorSummary: AnchorSummary = Object.assign(
    {
      acceptedRequestsCount: groupedRequests.acceptedRequests.length,
      alreadyAnchoredRequestsCount: groupedRequests.alreadyAnchoredRequests.length,
      anchoredRequestsCount: 0,
      conflictingRequestCount: groupedRequests.conflictingRequests.length,
      failedRequestsCount: groupedRequests.failedRequests.length,
      failedToPublishAnchorCommitCount: 0,
      unprocessedRequestCount: groupedRequests.unprocessedRequests.length,
      pendingRequestsCount,
      candidateCount: candidates.length,
      anchorCount: 0,
      canRetryCount:
        groupedRequests.failedRequests.length - groupedRequests.conflictingRequests.length,
      reanchoredCount: 0,
    },
    results
  )

  logEvent.anchor({
    type: 'anchorRequests',
    ...anchorSummary,
  })
}
/**
 * Anchors CIDs to blockchain
 */
@singleton()
export class AnchorService {
  private readonly ipfsMerge: IpfsMerge
  private readonly ipfsCompare: IpfsLeafCompare
  private readonly bloomMetadata: BloomMetadata

  constructor(
    @inject('blockchainService') private blockchainService?: BlockchainService,
    @inject('config') private config?: Config,
    @inject('ipfsService') private ipfsService?: IpfsService,
    @inject('requestRepository') private requestRepository?: RequestRepository,
    @inject('transactionRepository') private transactionRepository?: TransactionRepository,
    @inject('ceramicService') private ceramicService?: CeramicService,
    @inject('anchorRepository') private anchorRepository?: AnchorRepository,
    @inject('dbConnection') private connection?: Knex,
    @inject('eventProducerService') private eventProducerService?: EventProducerService
  ) {
    this.ipfsMerge = new IpfsMerge(this.ipfsService)
    this.ipfsCompare = new IpfsLeafCompare()
    this.bloomMetadata = new BloomMetadata()
  }

  /**
   * Creates anchors for pending client requests
   */
  // TODO: Remove for CAS V2 as we won't need to move PENDING requests to ready. Switch to using anchorReadyRequests.
  public async anchorRequests(triggeredByAnchorEvent = false): Promise<void> {
    const readyRequests = await this.requestRepository.findByStatus(RS.READY)

    if (!triggeredByAnchorEvent && readyRequests.length === 0) {
      const maxStreamLimit =
        this.config.merkleDepthLimit > 0 ? Math.pow(2, this.config.merkleDepthLimit) : 0
      const minStreamLimit = this.config.minStreamCount || Math.floor(maxStreamLimit / 2)
      // Pull in twice as many streams as we want to anchor, since some of those streams may fail to load.
      await this.requestRepository.findAndMarkReady(maxStreamLimit * 2, minStreamLimit)
    }

    return this.anchorReadyRequests()
  }

  /**
   * Creates anchors for client requests that have been marked as READY
   */
  public async anchorReadyRequests(): Promise<void> {
    // TODO: Remove this after restart loop removed as part of switching to go-ipfs
    // Skip sleep for unit tests
    if (process.env.NODE_ENV != 'test') {
      logger.imp('sleeping one minute for ipfs to stabilize')
      await Utils.delay(1000 * 60)
    }

    logger.imp('Anchoring ready requests...')
    logger.debug(`Loading requests from the database`)
    const requests: Request[] = await this.requestRepository.findAndMarkAsProcessing()
    await this._anchorRequests(requests)

    // Sleep 5 seconds before exiting the process to give time for the logs to flush.
    await Utils.delay(5000)
  }

  public async garbageCollectPinnedStreams(): Promise<void> {
    const requests: Request[] = await this.requestRepository.findRequestsToGarbageCollect()
    await this._garbageCollect(requests)
  }

  private async _anchorRequests(requests: Request[]): Promise<void> {
    if (requests.length === 0) {
      logger.debug('No pending CID requests found. Skipping anchor.')
      return
    }

    let streamCountLimit = 0 // 0 means no limit
    if (this.config.merkleDepthLimit > 0) {
      // The number of streams we are able to include in a single anchor batch is limited by the
      // max depth of the merkle tree.
      streamCountLimit = Math.pow(2, this.config.merkleDepthLimit)
    }
    const [candidates, groupedRequests] = await this._findCandidates(requests, streamCountLimit)

    if (candidates.length === 0) {
      logger.imp('No candidates found. Skipping anchor.')
      await logAnchorSummary(this.requestRepository, groupedRequests, candidates)
      return
    }

    try {
      const results = await this._anchorCandidates(candidates)
      await logAnchorSummary(this.requestRepository, groupedRequests, candidates, results)
      return
    } catch (err) {
      logger.warn(
        `Updating PROCESSING requests to PENDING so they are retried in the next batch because an error occured while creating the anchors: ${err}`
      )
      const acceptedRequests = candidates.map((candidate) => candidate.acceptedRequests).flat()
      await this.requestRepository.updateRequests({ status: RS.PENDING }, acceptedRequests)

      Metrics.count(METRIC_NAMES.REVERT_TO_PENDING, acceptedRequests.length)

      // groupRequests.failedRequests does not include all the newly failed requests so we recount here
      const failedRequests = candidates.map((candidate) => candidate.failedRequests).flat()
      await logAnchorSummary(this.requestRepository, groupedRequests, candidates, {
        failedRequestsCount: failedRequests.length,
        // NOTE: We will retry all of the above requests that were updated back to PENDING.
        // We also may retry all failed requests other than requests rejected from conflict resolution.
        // A failed request will not be retried if it has expired when the next anchor runs.
        canRetryCount:
          failedRequests.length -
          groupedRequests.conflictingRequests.length +
          acceptedRequests.length,
      })

      throw err
    }
  }

  private async _anchorCandidates(candidates: Candidate[]): Promise<Partial<AnchorSummary>> {
    logger.imp(`Creating Merkle tree from ${candidates.length} selected streams`)
    const span = Metrics.startSpan('anchor_candidates')
    const merkleTree = await this._buildMerkleTree(candidates)

    // create and send ETH transaction
    const tx: Transaction = await this.transactionRepository.withTransactionMutex(() => {
      logger.debug('Preparing to send transaction to put merkle root on blockchain')
      return this.blockchainService.sendTransaction(merkleTree.getRoot().data.cid)
    })

    // create proof on IPFS
    logger.debug('Creating IPFS anchor proof')
    const ipfsProofCid = await this._createIPFSProof(tx, merkleTree.getRoot().data.cid)

    // create anchor records on IPFS
    logger.debug('Creating anchor commits')
    const anchors = await this._createAnchorCommits(ipfsProofCid, merkleTree)

    // Update the database to record the successful anchors
    logger.debug('Persisting results to local database')
    const persistedAnchorCount = await this._persistAnchorResult(anchors, candidates)

    const anchoredRequests = []
    for (const candidate of candidates) {
      anchoredRequests.push(...candidate.acceptedRequests)
    }

    logger.imp(`Service successfully anchored ${anchors.length} CIDs.`)
    Metrics.count(METRIC_NAMES.ANCHOR_SUCCESS, anchors.length)

    const notCreatedCount = anchors.length - persistedAnchorCount
    logger.debug(
      `Did not persist ${notCreatedCount} anchor commits as they have been already created for these requests`
    )
    Metrics.count(METRIC_NAMES.REANCHORED, notCreatedCount)

    span.end()

    return {
      anchoredRequestsCount: anchoredRequests.length,
      failedToPublishAnchorCommitCount: merkleTree.getLeaves().length - anchors.length,
      anchorCount: anchors.length,
      reanchoredCount: notCreatedCount,
    }
  }

  private async _garbageCollect(requests: Request[]): Promise<void> {
    const streamIds = new Set<string>()
    requests.forEach((request) => streamIds.add(request.streamId))

    logger.imp(
      `Garbage collecting ${streamIds.size} pinned Streams from ${requests.length} Requests`
    )

    const unpinnedStreams = new Set<string>()
    for (const streamIdStr of streamIds) {
      try {
        const streamId = StreamID.fromString(streamIdStr)
        await this.ceramicService.unpinStream(streamId)
        unpinnedStreams.add(streamIdStr)
        logger.debug(`Stream ${streamIdStr.toString()} successfully unpinned`)
      } catch (err) {
        logger.err(`Error unpinning Stream ${streamIdStr}: ${err}`)
      }
    }

    logger.imp(`Successfully unpinned ${unpinnedStreams.size} Streams`)

    const garbageCollectedRequests = requests.filter((request) =>
      unpinnedStreams.has(request.streamId)
    )

    await this.requestRepository.updateRequests({ pinned: false }, garbageCollectedRequests)

    logger.imp(`Successfully garbage collected ${garbageCollectedRequests.length} Requests`)
  }

  /**
   * Emits an anchor event if
   * 1. There are existing ready requests that have timed out (have not been picked up and set to
   * PROCESSING by an anchor worker in a reasonable amount of time)
   * 2. There are requests that have been successfully marked as READY
   * An anchor event indicates that a batch of requests are ready to be anchored. An anchor worker will retrieve these READY requests,
   * mark them as PROCESSING, and perform an anchor.
   */
  public async emitAnchorEventIfReady(): Promise<void> {
    const readyRequests = await this.requestRepository.findByStatus(RS.READY)

    if (readyRequests.length > 0) {
      // if ready requests have been updated because they have expired
      // we will retry them by emitting an anchor event and not marking anymore requests as READY
      const updatedExpiredReadyRequestsCount =
        await this.requestRepository.updateExpiringReadyRequests()

      if (updatedExpiredReadyRequestsCount === 0) {
        return
      }

      logger.debug(
        `Emitting an anchor event beacuse ${updatedExpiredReadyRequestsCount} READY requests expired`
      )
      Metrics.count(METRIC_NAMES.RETRY_EMIT_ANCHOR_EVENT, updatedExpiredReadyRequestsCount)
    } else {
      const maxStreamLimit =
        this.config.merkleDepthLimit > 0 ? Math.pow(2, this.config.merkleDepthLimit) : 0
      const minStreamLimit = this.config.minStreamCount || Math.floor(maxStreamLimit / 2)

      const updatedRequests = await this.requestRepository.findAndMarkReady(
        maxStreamLimit,
        minStreamLimit
      )

      if (updatedRequests.length === 0) {
        return
      }
    }

    await this.eventProducerService.emitAnchorEvent(uuidv4().toString()).catch((err) => {
      // We do not crash when we cannot emit an anchor event
      // An event will emit the next time this is run and the ready requests have expired (in READY_TIMEOUT)
      logger.err(`Error when emitting an anchor event: ${err}`)
    })

    return
  }

  /**
   * Builds merkle tree
   * @param candidates
   * @private
   */
  async _buildMerkleTree(
    candidates: Candidate[]
  ): Promise<MerkleTree<CIDHolder, Candidate, TreeMetadata>> {
    try {
      const merkleTree = new MerkleTree<CIDHolder, Candidate, TreeMetadata>(
        this.ipfsMerge,
        this.ipfsCompare,
        this.bloomMetadata,
        this.config.merkleDepthLimit
      )
      await merkleTree.build(candidates)
      return merkleTree
    } catch (e) {
      throw new Error('Merkle tree cannot be created: ' + e.toString())
    }
  }

  /**
   * Creates a proof record for the entire merkle tree that was anchored in the given
   * ethereum transaction, publishes that record to IPFS, and returns the CID.
   * @param tx - ETH transaction
   * @param merkleRootCid - CID of the root of the merkle tree that was anchored in 'tx'
   */
  async _createIPFSProof(tx: Transaction, merkleRootCid: CID): Promise<CID> {
    const txHashCid = Utils.convertEthHashToCid(tx.txHash.slice(2))
    const ipfsAnchorProof = {
      blockNumber: tx.blockNumber,
      blockTimestamp: tx.blockTimestamp,
      root: merkleRootCid,
      chainId: tx.chain,
      txHash: txHashCid,
    } as any

    if (this.config.useSmartContractAnchors) ipfsAnchorProof.version = 1

    logger.debug('Anchor proof: ' + JSON.stringify(ipfsAnchorProof))
    const ipfsProofCid = await this.ipfsService.storeRecord(ipfsAnchorProof)
    logger.debug('Anchor proof cid: ' + ipfsProofCid.toString())
    return ipfsProofCid
  }

  /**
   * For each CID that was anchored, create a Ceramic AnchorCommit and publish it to IPFS.
   * @param ipfsProofCid - CID of the anchor proof on IPFS
   * @param merkleTree - Merkle tree instance
   * @returns An array of Anchor objects that can be persisted in the database with the result
   * of each anchor request.
   * @private
   */
  async _createAnchorCommits(
    ipfsProofCid: CID,
    merkleTree: MerkleTree<CIDHolder, Candidate, TreeMetadata>
  ): Promise<Anchor[]> {
    const candidates = merkleTree.getLeaves()
    const anchors = []

    for (let i = 0; i < candidates.length; i++) {
      const candidate = candidates[i]
      logger.debug(
        `Creating anchor commit #${i + 1} of ${
          candidates.length
        }: stream id ${candidate.streamId.toString()} at commit CID ${candidate.cid}`
      )
      const anchor = await this._createAnchorCommit(candidate, i, ipfsProofCid, merkleTree)
      if (anchor) {
        anchors.push(anchor)
      }
    }

    return anchors
  }

  /**
   * Helper function for _createAnchorCommits that creates a single anchor commit for a single candidate.
   * @param candidate
   * @param candidateIndex - index of the candidate within the leaves of the merkle tree.
   * @param ipfsProofCid
   * @param merkleTree
   */
  async _createAnchorCommit(
    candidate: Candidate,
    candidateIndex: number,
    ipfsProofCid: CID,
    merkleTree: MerkleTree<CIDHolder, Candidate, TreeMetadata>
  ): Promise<Anchor | null> {
    const anchor: Anchor = new Anchor()
    anchor.requestId = candidate.newestAcceptedRequest.id
    anchor.proofCid = ipfsProofCid.toString()

    const path = await merkleTree.getDirectPathFromRoot(candidateIndex)
    anchor.path = path.map((p) => (p === PathDirection.L ? 0 : 1)).join('/')

    const ipfsAnchorCommit = {
      id: candidate.streamId.cid,
      prev: candidate.cid,
      proof: ipfsProofCid,
      path: anchor.path,
    }

    try {
      const anchorCid = await this.ipfsService.publishAnchorCommit(
        ipfsAnchorCommit,
        candidate.streamId
      )
      anchor.cid = anchorCid.toString()

      logger.debug(
        `Created anchor commit with CID ${anchorCid.toString()} for stream ${candidate.streamId.toString()}`
      )
    } catch (err) {
      const msg = `Error publishing anchor commit of commit ${
        candidate.cid
      } for stream ${candidate.streamId.toString()}: ${err}`
      logger.err(msg)
      Metrics.count(METRIC_NAMES.ERROR_IPFS, 1)
      await this.requestRepository.updateRequests(
        { status: RS.FAILED, message: msg },
        candidate.acceptedRequests
      )
      candidate.failAllRequests()
      return null
    }
    return anchor
  }

  /**
   * Updates the anchor and request repositories in the local database with the results
   * of the anchor
   * @param anchors - Anchor objects to be persisted
   * @param candidates - Candidate objects for the Streams that had anchor attempts. Note that some
   *   of them may have encountered failures during the anchor attempt.
   * @returns The number of anchors persisted
   * @private
   */
  async _persistAnchorResult(anchors: Anchor[], candidates: Candidate[]): Promise<number> {
    // filter to requests for streams that were actually anchored successfully
    const acceptedRequests = []
    for (const candidate of candidates) {
      acceptedRequests.push(...candidate.acceptedRequests)
    }

    const trx = await this.connection.transaction(null, { isolationLevel: 'repeatable read' })
    try {
<<<<<<< HEAD
      const persistedAnchorCount = await this.anchorRepository.createAnchors(anchors, {
        connection: trx,
      })
=======
      if (anchors.length > 0) {
        await this.anchorRepository.createAnchors(anchors, { connection: trx })
      }
>>>>>>> 105b3e62

      await this.requestRepository.updateRequests(
        {
          status: RS.COMPLETED,
          message: 'CID successfully anchored.',
          pinned: true,
        },
        acceptedRequests,
        { connection: trx }
      )

      await trx.commit()

      const completed = new TimeableMetric(SinceField.CREATED_AT)
      completed.recordAll(acceptedRequests)

      Metrics.count(METRIC_NAMES.ACCEPTED_REQUESTS, acceptedRequests.length)
      return persistedAnchorCount
    } catch (err) {
      await trx.rollback()
      throw err
    }
  }

  /**
   * After loading Candidate streams, we are left with several groups of requests that for various
   * reasons will not be included in this batch.  This function takes those requests and updates
   * the database for them as needed.
   * @param requests
   */
  async _updateNonSelectedRequests(requests: RequestGroups) {
    const { alreadyAnchoredRequests, conflictingRequests, failedRequests, unprocessedRequests } =
      requests

    if (failedRequests.length > 0) {
      logger.debug(
        `About to fail ${failedRequests.length} requests for CIDs that could not be loaded`
      )
      Metrics.count(METRIC_NAMES.FAILED_REQUESTS, failedRequests.length)
      await this.requestRepository.updateRequests(
        {
          status: RS.FAILED,
          message: 'Request has failed. Commit could not be loaded',
        },
        failedRequests
      )
    }

    if (conflictingRequests.length > 0) {
      logger.debug(
        `About to fail ${conflictingRequests.length} requests rejected by conflict resolution`
      )
      for (const rejected of conflictingRequests) {
        logger.warn(
          `Rejecting request to anchor CID ${rejected.cid.toString()} for stream ${
            rejected.streamId
          } because it was rejected by Ceramic's conflict resolution rules`
        )
      }
      Metrics.count(METRIC_NAMES.CONFLICTING_REQUESTS, conflictingRequests.length)
      await this.requestRepository.updateRequests(
        {
          status: RS.FAILED,
          message: REQUEST_MESSAGES.conflictResolutionRejection,
        },
        conflictingRequests
      )
    }

    if (alreadyAnchoredRequests.length > 0) {
      logger.debug(
        `Marking ${alreadyAnchoredRequests.length} requests for CIDs that have already been anchored as COMPLETED`
      )
      Metrics.count(METRIC_NAMES.ALREADY_ANCHORED_REQUESTS, alreadyAnchoredRequests.length)
      await this.requestRepository.updateRequests(
        {
          status: RS.COMPLETED,
          message: 'Request was already anchored',
          pinned: true,
        },
        alreadyAnchoredRequests
      )
    }

    if (unprocessedRequests.length > 0) {
      logger.debug(
        `There were ${unprocessedRequests.length} unprocessed requests that didn't make it into this batch.  Marking them as PENDING.`
      )
      Metrics.count(METRIC_NAMES.UNPROCESSED_REQUESTS, unprocessedRequests.length)

      await this.requestRepository.updateRequests(
        {
          status: RS.PENDING,
          message: '',
          pinned: true,
        },
        unprocessedRequests
      )
    }
  }

  /**
   * Find candidates for the anchoring. Also updates the Request database for the Requests that we
   * already know at this point have failed, already been anchored, or were excluded from processing
   * in this batch.
   * @private
   */
  async _findCandidates(
    requests: Request[],
    candidateLimit: number
  ): Promise<[Candidate[], RequestGroups]> {
    logger.debug(`Grouping requests by stream`)
    const candidates = AnchorService._buildCandidates(requests)

    logger.debug(`Loading candidate streams`)
    const groupedRequests = await this._loadCandidateStreams(candidates, candidateLimit)
    await this._updateNonSelectedRequests(groupedRequests)

    const candidatesToAnchor = candidates.filter((candidate) => {
      return candidate.shouldAnchor()
    })

    if (candidatesToAnchor.length > 0) {
      for (const candidate of candidates) {
        groupedRequests.acceptedRequests.push(...candidate.acceptedRequests)
      }
    }

    return [candidatesToAnchor, groupedRequests]
  }

  /**
   * Groups requests on the same StreamID into single Candidate objects.
   * @param requests
   */
  static _buildCandidates(requests: Request[]): Candidate[] {
    const requestsByStream: Map<string, Request[]> = new Map()

    for (const request of requests) {
      let streamRequests = requestsByStream.get(request.streamId)
      if (!streamRequests) {
        streamRequests = []
        requestsByStream.set(request.streamId, streamRequests)
      }

      streamRequests.push(request)
    }

    const candidates = Array.from(requestsByStream).map(([streamId, requests]) => {
      return new Candidate(StreamID.fromString(streamId), requests)
    })
    // Make sure we process candidate streams in order of their earliest request.
    candidates.sort((candidate0, candidate1) => {
      return Math.sign(
        candidate0.earliestRequestDate.getTime() - candidate1.earliestRequestDate.getTime()
      )
    })
    return candidates
  }

  /**
   * Loads the streams corresponding to each Candidate and updates the internal bookkeeping within
   * each Candidate object to keep track of what the right CID to anchor for each Stream is. Also
   * returns information about the Requests that we already know at this point have failed, already
   * been anchored, or were excluded from processing in this batch.
   *
   * @param candidates
   * @param candidateLimit - limit on the number of candidate streams that can be returned.
   * @private
   */
  async _loadCandidateStreams(
    candidates: Candidate[],
    candidateLimit: number
  ): Promise<RequestGroups> {
    const failedRequests: Request[] = []
    const conflictingRequests: Request[] = []
    const unprocessedRequests: Request[] = []
    const alreadyAnchoredRequests: Request[] = []

    let numSelectedCandidates = 0
    if (candidateLimit == 0 || candidates.length < candidateLimit) {
      candidateLimit = candidates.length
    }

    for (let i = 0; i < candidates.length; i++) {
      const candidate = candidates[i]

      if (numSelectedCandidates >= candidateLimit) {
        // No need to process this candidate, we've already filled our anchor batch
        unprocessedRequests.push(...candidate.requests)
        continue
      }

      await AnchorService._loadCandidate(candidate, this.ceramicService)

      // anchor commit may already exist so check first
      const existingAnchorCommit = candidate.shouldAnchor()
        ? await this.anchorRepository.findByRequest(candidate.newestAcceptedRequest)
        : null

      if (existingAnchorCommit) {
        candidate.markAsAnchored()
      }

      if (candidate.shouldAnchor()) {
        numSelectedCandidates++
        logger.debug(
          `Selected candidate stream #${numSelectedCandidates} of ${candidateLimit}: streamid ${candidate.streamId} at commit cid ${candidate.cid}`
        )
      } else if (candidate.alreadyAnchored) {
        logger.debug(`Stream ${candidate.streamId.toString()} is already anchored`)
        alreadyAnchoredRequests.push(...candidate.acceptedRequests)
      }
      failedRequests.push(...candidate.failedRequests)
      conflictingRequests.push(...candidate.rejectedRequests)
    }

    return {
      alreadyAnchoredRequests,
      acceptedRequests: [],
      conflictingRequests,
      failedRequests,
      unprocessedRequests,
    }
  }

  /**
   * Uses a multiQuery to load the current version of the Candidate Stream, while simultaneously
   * providing the Ceramic node the CommitIDs for each pending Request on this Stream. This ensures
   * that the Ceramic node we are using has at least heard of and considered every commit that
   * has a pending anchor request, even if it hadn't heard of that tip via pubsub. We can then
   * use the guaranteed current version of the Stream to decide what CID to anchor.
   * @param candidate
   * @param ceramicService
   * @private
   */
  static async _loadCandidate(candidate: Candidate, ceramicService: CeramicService): Promise<void> {
    // First, load the current known stream state from the ceramic node
    let stream
    try {
      stream = await ceramicService.loadStream(candidate.streamId)
    } catch (err) {
      logger.err(`Failed to load stream ${candidate.streamId.toString()}: ${err}`)
      candidate.failAllRequests()
      return
    }

    // Now filter out requests from the Candidate that are already present in the stream log
    const missingRequests = candidate.requests.filter((req) => {
      const found = stream.state.log.find(({ cid }) => {
        return cid.toString() == req.cid
      })
      return !found
    })

    // If stream already knows about all CIDs that we have requests for, great!
    if (missingRequests.length == 0) {
      candidate.setTipToAnchor(stream)
      return
    }

    for (const req of missingRequests) {
      logger.debug(
        `Stream ${req.streamId} is missing Commit CID ${req.cid}. Sending multiquery to force ceramic to load it`
      )
    }

    // If there were CIDs that we have requests for but didn't show up in the stream state that
    // we loaded from Ceramic, we can't tell if that is because those commits were rejected by
    // Ceramic's conflict resolution, or if our local Ceramic node just never heard about those
    // commits before.  So we build a multiquery including all missing commits and send that to
    // Ceramic, forcing it to at least consider every CID that we have a request for.
    const queries = missingRequests.map((request) => {
      return { streamId: CommitID.make(candidate.streamId, request.cid).toString() }
    })
    queries.push({ streamId: candidate.streamId.baseID.toString() })

    // Send multiquery
    let response
    try {
      response = await ceramicService.multiQuery(queries)
    } catch (err) {
      logger.err(
        `Multiquery failed for stream ${candidate.streamId.toString()} with ${
          missingRequests.length
        } missing commits: ${err}`
      )
      Metrics.count(METRIC_NAMES.ERROR_MULTIQUERY, 1)
      candidate.failAllRequests()
      return
    }

    // Fail requests for tips that failed to be loaded
    for (const request of missingRequests) {
      const commitId = CommitID.make(candidate.streamId, request.cid)
      if (!response[commitId.toString()]) {
        logger.err(
          `Failed to load stream ${commitId.baseID.toString()} at commit ${commitId.commit.toString()}`
        )
        Metrics.count(METRIC_NAMES.FAILED_TIP, 1)
        candidate.failRequest(request)
      }
    }
    if (candidate.allRequestsFailed()) {
      // If all pending requests for this stream failed to load then don't anchor the stream.
      logger.warn(
        `All pending request CIDs for stream ${candidate.streamId.toString()} failed to load - skipping stream`
      )
      return
    }

    // Get the current version of the Stream that has considered all pending request CIDs and select
    // tip to anchor
    stream = response[candidate.streamId.toString()]
    if (!stream) {
      logger.err(`Failed to load stream ${candidate.streamId.toString()}`)
      Metrics.count(METRIC_NAMES.FAILED_STREAM, 1)
      candidate.failAllRequests()
      return
    }
    candidate.setTipToAnchor(stream)
  }
}<|MERGE_RESOLUTION|>--- conflicted
+++ resolved
@@ -481,15 +481,12 @@
 
     const trx = await this.connection.transaction(null, { isolationLevel: 'repeatable read' })
     try {
-<<<<<<< HEAD
-      const persistedAnchorCount = await this.anchorRepository.createAnchors(anchors, {
-        connection: trx,
-      })
-=======
-      if (anchors.length > 0) {
-        await this.anchorRepository.createAnchors(anchors, { connection: trx })
-      }
->>>>>>> 105b3e62
+      const persistedAnchorCount =
+        anchors.length > 0
+          ? await this.anchorRepository.createAnchors(anchors, {
+              connection: trx,
+            })
+          : 0
 
       await this.requestRepository.updateRequests(
         {
