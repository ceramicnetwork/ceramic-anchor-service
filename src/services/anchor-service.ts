--- conflicted
+++ resolved
@@ -847,11 +847,6 @@
     // Fail requests for tips that failed to be loaded
     for (const request of stillMissingRequests) {
       const commitId = CommitID.make(candidate.streamId, request.cid)
-<<<<<<< HEAD
-      logger.err(
-        `Failed to load stream ${commitId.baseID.toString()} at commit ${commitId.commit.toString()}`
-      )
-=======
 
       if (request.cid == newestMissingRequest.cid) {
         logger.err(
@@ -862,7 +857,6 @@
           `Skipped trying to load commit ${commitId.commit.toString()} of stream ${commitId.baseID.toString()} and it stayed missing from the stream log`
         )
       }
->>>>>>> 65225681
       Metrics.count(METRIC_NAMES.FAILED_TIP, 1)
       candidate.failRequest(request)
     }
