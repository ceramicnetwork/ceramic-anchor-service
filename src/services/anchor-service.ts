import { CID } from 'multiformats/cid'

import type { Config } from 'node-config-ts'

import { logEvent, logger } from '../logger/index.js'
import { Utils } from '../utils.js'
import { FreshAnchor } from '../models/anchor.js'
import { Request, RequestStatus, RequestStatus as RS } from '../models/request.js'
import type { Transaction } from '../models/transaction.js'
import type { RequestRepository } from '../repositories/request-repository.js'
import type { TransactionRepository } from '../repositories/transaction-repository.js'
import type { EventProducerService } from './event-producer/event-producer-service.js'
import {
  ServiceMetrics as Metrics,
  SinceField,
  TimeableMetric,
} from '@ceramicnetwork/observability'
import { METRIC_NAMES } from '../settings.js'
import type { BlockchainService } from './blockchain/blockchain-service.js'
import { StreamID } from '@ceramicnetwork/streamid'

import { v4 as uuidv4 } from 'uuid'
import type { Knex } from 'knex'
import type { IIpfsService } from './ipfs-service.type.js'
import type { IAnchorRepository } from '../repositories/anchor-repository.type.js'
import type { IMetadataService } from './metadata-service.js'
import { pathString, type CIDHolder, type TreeMetadata } from '@ceramicnetwork/anchor-utils'
import { Candidate } from './candidate.js'
import { MerkleCarFactory, type IMerkleTree, type MerkleCAR } from '../merkle/merkle-car-factory.js'
import { IQueueConsumerService } from './queue/queue-service.type.js'
import { AnchorBatchQMessage } from '../models/queue-message.js'
import { create as createMultihash } from 'multiformats/hashes/digest'
import { CAR } from 'cartonne'
import { AbortOptions } from '@ceramicnetwork/common'
import type { IMerkleCarService } from './merkle-car-service.js'

const CONTRACT_TX_TYPE = 'f(bytes32)'

type RequestGroups = {
  alreadyAnchoredRequests: Request[]
  failedRequests: Request[]
  unprocessedRequests: Request[]
  acceptedRequests: Request[]
}

type AnchorSummary = {
  // all requests included in this batch
  acceptedRequestsCount: number
  // number of accepted requests that were anchored in a previous batch and were not included in the current batch.
  alreadyAnchoredRequestsCount: number
  // requests that were successfully anchored in this batch
  anchoredRequestsCount: number
  // requests whose CIDs were rejected by Ceramic's conflict resolution.
  conflictingRequestCount: number
  // failed requests (possible reasons: loading, publishing anchor commits)
  failedRequestsCount: number
  // streams included in the merkle tree, but whose anchor commits were not published
  failedToPublishAnchorCommitCount: number
  // requests not included in this batch because the batch was already full
  unprocessedRequestCount: number
  // streams considered in this batch
  candidateCount: number
  // anchors created in this batch
  anchorCount: number
  // anchors that were created in this batch but were already created in a previous batch and therefore not persisted in our DB
  reanchoredCount: number
  // requests that can be retried in a later batch
  canRetryCount: number
}

const logAnchorSummary = async (
  requestRepository: RequestRepository,
  groupedRequests: RequestGroups,
  candidates: Candidate[],
  results: Partial<AnchorSummary> = {}
) => {
  const pendingRequestsCount = await requestRepository.countByStatus(RequestStatus.PENDING)

  const anchorSummary: AnchorSummary = Object.assign(
    {
      acceptedRequestsCount: groupedRequests.acceptedRequests.length,
      alreadyAnchoredRequestsCount: groupedRequests.alreadyAnchoredRequests.length,
      anchoredRequestsCount: 0,
      conflictingRequestCount: 0,
      failedRequestsCount: groupedRequests.failedRequests.length,
      failedToPublishAnchorCommitCount: 0,
      unprocessedRequestCount: groupedRequests.unprocessedRequests.length,
      pendingRequestsCount,
      candidateCount: candidates.length,
      anchorCount: 0,
      canRetryCount: groupedRequests.failedRequests.length,
      reanchoredCount: 0,
    },
    results
  )

  Metrics.recordObjectFields('anchorBatch', anchorSummary)
  Metrics.recordRatio(
    'anchorBatch_failureRatio',
    anchorSummary.failedRequestsCount,
    anchorSummary.anchoredRequestsCount
  )

  logEvent.anchor({
    type: 'anchorRequests',
    ...anchorSummary,
  })
}

/**
 * Converts ETH address to CID
 * @param hash - ETH hash
 */
function convertEthHashToCid(hash: string): CID {
  const KECCAK_256_CODE = 0x1b
  const ETH_TX_CODE = 0x93
  const CID_VERSION = 1
  const bytes = Buffer.from(hash, 'hex')
  const multihash = createMultihash(KECCAK_256_CODE, bytes)
  return CID.create(CID_VERSION, ETH_TX_CODE, multihash)
}

/**
 * Anchors CIDs to blockchain
 */
export class AnchorService {
  private readonly merkleDepthLimit: number
  private readonly useSmartContractAnchors: boolean
  private readonly useQueueBatches: boolean
  private readonly maxStreamLimit: number
  private readonly minStreamLimit: number
  private readonly merkleCarFactory: MerkleCarFactory

  static inject = [
    'blockchainService',
    'config',
    'ipfsService',
    'requestRepository',
    'transactionRepository',
    'anchorRepository',
    'dbConnection',
    'eventProducerService',
    'metadataService',
    'anchorBatchQueueService',
    'merkleCarService',
  ] as const

  constructor(
    private readonly blockchainService: BlockchainService,
    config: Config,
    private readonly ipfsService: IIpfsService,
    private readonly requestRepository: RequestRepository,
    private readonly transactionRepository: TransactionRepository,
    private readonly anchorRepository: IAnchorRepository,
    private readonly connection: Knex,
    private readonly eventProducerService: EventProducerService,
    private readonly metadataService: IMetadataService,
<<<<<<< HEAD
    private readonly anchorBatchQueueService: IQueueConsumerService<AnchorBatchQMessage>,
    private readonly merkleCarService: IMerkleCarService | null
=======
    private readonly anchorBatchQueueService: IQueueConsumerService<AnchorBatch>,
    private readonly merkleCarService: IMerkleCarService
>>>>>>> a961e4aa
  ) {
    this.merkleDepthLimit = config.merkleDepthLimit
    this.useSmartContractAnchors = config.useSmartContractAnchors
    this.useQueueBatches = config.queue.sqsQueueUrl !== ''

    const minStreamCount = Number(config.minStreamCount)
    this.maxStreamLimit = this.merkleDepthLimit > 0 ? Math.pow(2, this.merkleDepthLimit) : 0
    this.minStreamLimit = minStreamCount || Math.floor(this.maxStreamLimit / 2)
    this.merkleCarFactory = new MerkleCarFactory(logger, this.merkleDepthLimit)
  }

  /**
   * Creates anchors for pending client requests
   */
  // TODO: Remove for CAS V2 as we won't need to move PENDING requests to ready. Switch to using anchorReadyRequests.
  async anchorRequests(abortOptions?: AbortOptions): Promise<void> {
    if (this.useQueueBatches) {
      return this.anchorNextQueuedBatch(abortOptions)
    } else {
      const readyRequestsCount = await this.requestRepository.countByStatus(RS.READY)

      if (readyRequestsCount === 0) {
        // Pull in twice as many streams as we want to anchor, since some of those streams may fail to load.
        await this.requestRepository.findAndMarkReady(this.maxStreamLimit * 2, this.minStreamLimit)
      }

      return this.anchorReadyRequests()
    }
  }

  /**
   * Creates anchors for client requests that have been marked as READY
   */
  async anchorNextQueuedBatch(abortOptions?: AbortOptions): Promise<void> {
    if (abortOptions?.signal?.aborted) {
      throw new Error('User aborted before the next batch has been retrieved')
    }

    if (!this.useQueueBatches) {
      throw new Error(
        'Cannot anchor next queued batch as the worker is not configured to do so. Please set `queue.sqsQueueUrl` in the config if this is desired.'
      )
    }

    logger.imp('Retrieving next job from queue')
    const batchMessage = await this.anchorBatchQueueService.receiveMessage(abortOptions)

    if (!batchMessage) {
      // TODO: Add metric here
      logger.imp('No batches available')
      return
    }

    try {
      logger.imp('Anchoring requests from the batch')
      const requests = await this.requestRepository.findByIds(batchMessage.data.rids)

      const requestsNotReplaced = requests.filter(
        (request) => request.status !== RequestStatus.REPLACED
      )

      if (abortOptions?.signal?.aborted) {
        throw new Error('User aborted before the batch could begin the anchoring process')
      }

      logger.imp('Anchoring requests')
      await this._anchorRequests(requestsNotReplaced)

      // Sleep 5 seconds before exiting the process to give time for the logs to flush.
      await Utils.delay(5000)

      logger.imp('Acking the batch')
      await batchMessage.ack()
    } catch (err) {
      logger.warn(`Anchoring of the batch failed. Nacking the batch`)
      await batchMessage.nack()

      throw err
    }
  }

  /**
   * Creates anchors for client requests that have been marked as READY
   */
  async anchorReadyRequests(): Promise<void> {
    logger.imp('Anchoring ready requests...')
    const requests = await this.requestRepository.batchProcessing(this.maxStreamLimit)
    await this._anchorRequests(requests)

    // Sleep 5 seconds before exiting the process to give time for the logs to flush.
    await Utils.delay(5000)
  }

  private async _anchorRequests(requests: Request[]): Promise<void> {
    if (requests.length === 0) {
      logger.imp('No pending CID requests found. Skipping anchor.')
      return
    }

    const [candidates, groupedRequests] = await this._findCandidates(requests, this.maxStreamLimit)

    if (candidates.length === 0) {
      logger.imp('No candidates found. Skipping anchor.')
      await logAnchorSummary(this.requestRepository, groupedRequests, candidates)
      return
    }

    try {
      const results = await this._anchorCandidates(candidates)
      await logAnchorSummary(this.requestRepository, groupedRequests, candidates, results)
      return
    } catch (err) {
      logger.warn(
        `Updating PROCESSING requests to PENDING so they are retried in the next batch because an error occurred while creating the anchors: ${err}`
      )
      const acceptedRequests = candidates.map((candidate) => candidate.request).flat()
      await this.requestRepository.updateRequests({ status: RS.PENDING }, acceptedRequests)

      Metrics.count(METRIC_NAMES.REVERT_TO_PENDING, acceptedRequests.length)

      // groupRequests.failedRequests does not include all the newly failed requests so we recount here
      const failedRequests = []
      await logAnchorSummary(this.requestRepository, groupedRequests, candidates, {
        failedRequestsCount: failedRequests.length,
        // NOTE: We will retry all of the above requests that were updated back to PENDING.
        // We also may retry all failed requests other than requests rejected from conflict resolution.
        // A failed request will not be retried if it has expired when the next anchor runs.
        canRetryCount: failedRequests.length + acceptedRequests.length,
      })

      throw err
    }
  }

  private async _anchorCandidates(candidates: Candidate[]): Promise<Partial<AnchorSummary>> {
    logger.imp(`Creating Merkle tree from ${candidates.length} selected streams`)
    const span = Metrics.startSpan('anchor_candidates')
    const merkleTree = await this._buildMerkleTree(candidates)

    // create and send ETH transaction
    const tx: Transaction = await this.transactionRepository.withTransactionMutex(() => {
      logger.debug('Preparing to send transaction to put merkle root on blockchain')
      return this.blockchainService.sendTransaction(merkleTree.root.data.cid)
    })

    // Create proof
    logger.debug('Creating IPFS anchor proof')
    const ipfsProofCid = this._createIPFSProof(merkleTree.car, tx, merkleTree.root.data.cid)

    // Create anchor records on IPFS
    logger.debug('Creating anchor commits')
    const anchors = await this._createAnchorCommits(ipfsProofCid, merkleTree)

    await this.ipfsService.importCAR(merkleTree.car)
    await this.merkleCarService.storeCarFile(ipfsProofCid, merkleTree.car)

    // Update the database to record the successful anchors
    logger.debug('Persisting results to local database')
    const persistedAnchorsCount = await this._persistAnchorResult(anchors, candidates)

    logger.imp(`Service successfully anchored ${anchors.length} CIDs.`)
    Metrics.count(METRIC_NAMES.ANCHOR_SUCCESS, anchors.length)

    const reAnchoredCount = anchors.length - persistedAnchorsCount
    logger.debug(
      `Did not persist ${reAnchoredCount} anchor commits as they have been already created for these requests`
    )
    Metrics.count(METRIC_NAMES.REANCHORED, reAnchoredCount)

    span.end()

    return {
      anchoredRequestsCount: candidates.length,
      failedToPublishAnchorCommitCount: merkleTree.leafNodes.length - anchors.length,
      anchorCount: anchors.length,
      reanchoredCount: reAnchoredCount,
    }
  }

  /**
   * Emits an anchor event if
   * 1. There are existing ready requests that have timed out (have not been picked up and set to
   * PROCESSING by an anchor worker in a reasonable amount of time)
   * 2. There are requests that have been successfully marked as READY
   * An anchor event indicates that a batch of requests are ready to be anchored. An anchor worker will retrieve these READY requests,
   * mark them as PROCESSING, and perform an anchor.
   */
  async emitAnchorEventIfReady(): Promise<void> {
    const readyRequestsCount = await this.requestRepository.countByStatus(RS.READY)

    if (readyRequestsCount > 0) {
      // if ready requests have been updated because they have expired
      // we will retry them by emitting an anchor event and not marking anymore requests as READY
      const updatedExpiredReadyRequestsCount =
        await this.requestRepository.updateExpiringReadyRequests()

      if (updatedExpiredReadyRequestsCount === 0) {
        return
      }

      logger.imp(
        `Emitting an anchor event because ${updatedExpiredReadyRequestsCount} READY requests expired`
      )
      Metrics.count(METRIC_NAMES.RETRY_EMIT_ANCHOR_EVENT, updatedExpiredReadyRequestsCount)
    } else {
      const updatedRequests = await this.requestRepository.findAndMarkReady(
        this.maxStreamLimit,
        this.minStreamLimit
      )

      if (updatedRequests.length === 0) {
        return
      }

      logger.imp(`Emitting an anchor event with ${updatedRequests.length} new READY requests`)
    }

    await this.eventProducerService.emitAnchorEvent(uuidv4().toString()).catch((err) => {
      // We do not crash when we cannot emit an anchor event
      // An event will emit the next time this is run and the ready requests have expired (in READY_TIMEOUT)
      logger.err(`Error when emitting an anchor event: ${err}`)
    })
  }

  /**
   * Builds merkle tree
   * @param candidates
   * @private
   */
  async _buildMerkleTree(candidates: Candidate[]): Promise<MerkleCAR> {
    try {
      return await this.merkleCarFactory.build(candidates)
    } catch (e: any) {
      throw new Error('Merkle tree cannot be created: ' + e.toString())
    }
  }

  /**
   * Creates a proof record for the entire merkle tree that was anchored in the given
   * ethereum transaction, adds the record to `car` file, and returns the CID.
   * @param car - CAR file to store the record to.
   * @param tx - ETH transaction.
   * @param merkleRootCid - CID of the root of the merkle tree that was anchored in 'tx'.
   */
  _createIPFSProof(car: CAR, tx: Transaction, merkleRootCid: CID): CID {
    const txHashCid = convertEthHashToCid(tx.txHash.slice(2))
    const ipfsAnchorProof = {
      root: merkleRootCid,
      chainId: tx.chain,
      txHash: txHashCid,
    } as any

    if (this.useSmartContractAnchors) ipfsAnchorProof.txType = CONTRACT_TX_TYPE

    logger.debug('Anchor proof: ' + JSON.stringify(ipfsAnchorProof))
    const ipfsProofCid = car.put(ipfsAnchorProof)
    logger.debug(`Anchor proof cid: ${ipfsProofCid}`)
    return ipfsProofCid
  }

  /**
   * For each CID that was anchored, create a Ceramic AnchorCommit and publish it to IPFS.
   * @param ipfsProofCid - CID of the anchor proof on IPFS
   * @param merkleTree - Merkle tree instance
   * @returns An array of Anchor objects that can be persisted in the database with the result
   * of each anchor request.
   * @private
   */
  async _createAnchorCommits(ipfsProofCid: CID, merkleTree: MerkleCAR): Promise<FreshAnchor[]> {
    const leafNodes = merkleTree.leafNodes
    const anchors = []

    for (const [index, leafNode] of leafNodes.entries()) {
      const candidate = leafNode.data
      logger.debug(
        `Creating anchor commit #${index + 1} of ${
          leafNodes.length
        }: stream id ${candidate.streamId.toString()} at commit CID ${candidate.cid}`
      )
      const anchor = await this._createAnchorCommit(
        merkleTree.car,
        candidate,
        index,
        ipfsProofCid,
        merkleTree
      )
      if (anchor) {
        anchors.push(anchor)
      }
    }

    return anchors
  }

  /**
   * Helper function for _createAnchorCommits that creates a single anchor commit for a single candidate.
   * @param candidate
   * @param candidateIndex - index of the candidate within the leaves of the merkle tree.
   * @param ipfsProofCid
   * @param merkleTree
   */
  async _createAnchorCommit(
    car: CAR,
    candidate: Candidate,
    candidateIndex: number,
    ipfsProofCid: CID,
    merkleTree: IMerkleTree<CIDHolder, Candidate, TreeMetadata>
  ): Promise<FreshAnchor | null> {
    const path = pathString(merkleTree.getDirectPathFromRoot(candidateIndex))
    const ipfsAnchorCommit = {
      id: candidate.streamId.cid,
      prev: candidate.cid,
      proof: ipfsProofCid,
      path: path,
    }

    try {
      const anchorCid = await this.ipfsService.publishAnchorCommit(
        ipfsAnchorCommit,
        candidate.streamId
      )
      car.put(ipfsAnchorCommit)
      const anchor: FreshAnchor = {
        requestId: candidate.request.id,
        proofCid: ipfsProofCid,
        path: path,
        cid: anchorCid,
      }
      logger.debug(
        `Created anchor commit with CID ${anchorCid.toString()} for stream ${candidate.streamId.toString()}`
      )
      return anchor
    } catch (err) {
      const msg = `Error publishing anchor commit of commit ${
        candidate.cid
      } for stream ${candidate.streamId.toString()}: ${err}`
      logger.err(msg)
      Metrics.count(METRIC_NAMES.ERROR_IPFS, 1)
      await this.requestRepository.updateRequests({ status: RS.FAILED, message: msg }, [
        candidate.request,
      ])
      return null
    }
  }

  /**
   * Updates the anchor and request repositories in the local database with the results
   * of the anchor
   * @param anchors - Anchor objects to be persisted
   * @param candidates - Candidate objects for the Streams that had anchor attempts. Note that some
   *   of them may have encountered failures during the anchor attempt.
   * @returns The number of anchors persisted
   * @private
   */
  async _persistAnchorResult(anchors: FreshAnchor[], candidates: Candidate[]): Promise<number> {
    // filter to requests for streams that were actually anchored successfully
    const acceptedRequests = []
    for (const candidate of candidates) {
      acceptedRequests.push(candidate.request)
    }

    const trx = await this.connection.transaction(null, { isolationLevel: 'repeatable read' })
    try {
      const persistedAnchorsCount =
        anchors.length > 0
          ? await this.anchorRepository.withConnection(trx).createAnchors(anchors)
          : 0

      await this.requestRepository.withConnection(trx).updateRequests(
        {
          status: RS.COMPLETED,
          message: 'CID successfully anchored.',
          pinned: true,
        },
        acceptedRequests
      )

      await trx.commit()

      // record some metrics about the timing and count of anchors
      const completed = new TimeableMetric(SinceField.CREATED_AT)
      completed.recordAll(acceptedRequests)
      completed.publishStats(METRIC_NAMES.CREATED_SUCCESS_MS)
      Metrics.count(METRIC_NAMES.ACCEPTED_REQUESTS, acceptedRequests.length)

      return persistedAnchorsCount
    } catch (err) {
      await trx.rollback()
      throw err
    }
  }

  /**
   * Find candidates for the anchoring. Also updates the Request database for the Requests that we
   * already know at this point have failed, already been anchored, or were excluded from processing
   * in this batch.
   * @private
   */
  async _findCandidates(
    requests: Request[],
    candidateLimit: number
  ): Promise<[Candidate[], RequestGroups]> {
    logger.debug(`Grouping requests by stream`)
    const candidates = await this._buildCandidates(requests)

    logger.debug(`Loading candidate streams`)
    const groupedRequests = await this._loadCandidateStreams(candidates, candidateLimit)

    for (const candidate of candidates) {
      groupedRequests.acceptedRequests.push(candidate.request)
    }

    return [candidates, groupedRequests]
  }

  /**
   * Groups requests on the same StreamID into single Candidate objects.
   * @param requests
   */
  async _buildCandidates(requests: Request[]): Promise<Array<Candidate>> {
    const candidates = []
    for (const request of requests) {
      const streamId = StreamID.fromString(request.streamId)
      const metadata = await this.metadataService.retrieve(streamId)
      if (metadata) {
        const candidate = new Candidate(streamId, request, metadata.metadata)
        candidates.push(candidate)
      }
    }
    // Make sure we process candidate streams in order of their earliest request.
    candidates.sort(Candidate.sortByTimestamp)
    return candidates
  }

  /**
   * Loads the streams corresponding to each Candidate and updates the internal bookkeeping within
   * each Candidate object to keep track of what the right CID to anchor for each Stream is. Also
   * returns information about the Requests that we already know at this point have failed, already
   * been anchored, or were excluded from processing in this batch.
   *
   * @param candidates
   * @param candidateLimit - limit on the number of candidate streams that can be returned.
   * @private
   */
  async _loadCandidateStreams(
    candidates: Candidate[],
    candidateLimit: number
  ): Promise<RequestGroups> {
    const unprocessedRequests: Request[] = []
    const alreadyAnchoredRequests: Request[] = []

    let numSelectedCandidates = 0
    if (candidateLimit == 0 || candidates.length < candidateLimit) {
      candidateLimit = candidates.length
    }

    for (const candidate of candidates) {
      if (numSelectedCandidates >= candidateLimit) {
        // No need to process this candidate, we've already filled our anchor batch
        unprocessedRequests.push(candidate.request)
        continue
      }

      // anchor commit may already exist so check first
      const existingAnchorCommit = candidate.shouldAnchor()
        ? await this.anchorRepository.findByRequest(candidate.request)
        : null

      if (existingAnchorCommit) {
        candidate.markAsAnchored()
      }

      if (candidate.shouldAnchor()) {
        numSelectedCandidates++
        logger.debug(
          `Selected candidate stream #${numSelectedCandidates} of ${candidateLimit}: streamid ${candidate.streamId} at commit cid ${candidate.cid}`
        )
      } else if (candidate.alreadyAnchored) {
        logger.debug(`Stream ${candidate.streamId.toString()} is already anchored`)
        alreadyAnchoredRequests.push(candidate.request)
      }
    }

    return {
      alreadyAnchoredRequests,
      acceptedRequests: [],
      failedRequests: [],
      unprocessedRequests,
    }
  }
}<|MERGE_RESOLUTION|>--- conflicted
+++ resolved
@@ -155,13 +155,8 @@
     private readonly connection: Knex,
     private readonly eventProducerService: EventProducerService,
     private readonly metadataService: IMetadataService,
-<<<<<<< HEAD
     private readonly anchorBatchQueueService: IQueueConsumerService<AnchorBatchQMessage>,
-    private readonly merkleCarService: IMerkleCarService | null
-=======
-    private readonly anchorBatchQueueService: IQueueConsumerService<AnchorBatch>,
     private readonly merkleCarService: IMerkleCarService
->>>>>>> a961e4aa
   ) {
     this.merkleDepthLimit = config.merkleDepthLimit
     this.useSmartContractAnchors = config.useSmartContractAnchors
