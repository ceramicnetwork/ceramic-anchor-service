--- conflicted
+++ resolved
@@ -43,22 +43,11 @@
         const carFactory = new CARFactory()
         carFactory.codecs.add(DAG_JOSE)
         console.log('Will build a car file from req.body', body)
-<<<<<<< HEAD
-<<<<<<< Updated upstream
-=======
         try {
           console.log('Will build a car file from req.body (as utf8 string)', u8a.toString(body, 'base64'))
         } catch(e) {
           console.log('Couldn\'t convert req.body to string: ', e)
         }
->>>>>>> Stashed changes
-=======
-        try {
-          console.log('Will build a car file from req.body (as utf8 string)', body.toString())
-        } catch(e) {
-          console.log('Couldn\'t convert req.body to string: ', e)
-        }
->>>>>>> 88396ebe
         const car = carFactory.fromBytes(body)
         if (!car.roots[0]) throw Error('Missing CAR root')
         return car.roots[0].toString()
