import { describe, expect, jest, test, beforeAll, afterAll } from '@jest/globals'
import { createDbConnection } from '../../db-connection.js'
import { createInjector, Injector } from 'typed-inject'
import { config } from 'node-config-ts'
import { RequestController } from '../request-controller.js'
import { RequestPresentationService } from '../../services/request-presentation-service.js'
import { RequestRepository } from '../../repositories/request-repository.js'
import { StatusCodes } from 'http-status-codes'
import {
  MockIpfsService,
  randomCID,
  randomStreamID,
  times,
  isClose,
} from '../../__tests__/test-utils.js'
import type { Knex } from 'knex'
import { RequestStatus } from '../../models/request.js'
import { StreamID } from '@ceramicnetwork/streamid'
import type { IMetadataService } from '../../services/metadata-service.js'
import { DateTime } from 'luxon'
import { mockRequest, mockResponse } from './mock-request.util.js'
import { GenesisFields } from '../../models/metadata'
import { bases } from 'multiformats/basics'
import { toCID } from '@ceramicnetwork/common'
import { asDIDString } from '../../ancillary/did-string'
import { AnchorRepository } from '../../repositories/anchor-repository.js'
import { MetadataRepository } from '../../repositories/metadata-repository.js'
<<<<<<< HEAD
import {AnchorRequestParamsParser} from "../../../build/ancillary/anchor-request-params-parser";
=======
import { StoredMetadata } from '../../models/metadata.js'
>>>>>>> f30d2768

type Tokens = {
  requestController: RequestController
  requestRepository: RequestRepository
  metadataService: IMetadataService
}

const FAKE_STREAM_ID_1 = StreamID.fromString(
  'k2t6wzhkhabz5h9xxyrc6qoh1mcj6b0ul90xxkoin4t5bns89e3vh0gyyy1exj'
)
const FAKE_STREAM_ID_2 = StreamID.fromString(
  'k2t6wyfsu4pg1tpfbjf20op9tmfofulf9tyiyvc2wueupetzrcnp8r4wmnhw47'
)
const FAKE_TIP = toCID('bagcqceransp4tpxraev7xfqz5b2kxsj37pffwt2ahh2hfzt4uegvtzc64cja')
const FAKE_TIMESTAMP = new Date('2023-01-25T17:32:42.971Z')
const FAKE_GENESIS_FIELDS: GenesisFields = {
  controllers: [asDIDString('did:pkh:eip155:1:0x926eeb192c18b7be607a7e10c8e7a7e8d9f70742')],
  model: bases['base64'].decode("mzgECAYUBEiCIsWIw6kon5HSV8g+usyjT1ohr++q6zx+OOGy/05bUjQ"),
}

class MockMetadataService implements IMetadataService {
  async fill(streamId: StreamID, genesisFields: GenesisFields): Promise<void> {
    return
  }

  async fillFromIpfs(streamId: StreamID): Promise<void> {
    return
  }

  fillAll(): Promise<void> {
    throw new Error(`Not implemented: MockMetadataService::fillAll`)
  }

  retrieve(streamId: StreamID): Promise<StoredMetadata | undefined> {
    throw new Error(`Not implemented: MockMetadataService::retrieve`)
  }
}

describe('createRequest', () => {
  let dbConnection: Knex
  let container: Injector<Tokens>
  let controller: RequestController

  beforeAll(async () => {
    dbConnection = await createDbConnection()
    container = createInjector()
      .provideValue('config', config)
      .provideValue('dbConnection', dbConnection)
      .provideClass('metadataRepository', MetadataRepository)
      .provideFactory('requestRepository', RequestRepository.make)
      .provideClass('anchorRepository', AnchorRepository)
      .provideClass('ipfsService', MockIpfsService)
      .provideClass('requestPresentationService', RequestPresentationService)
      .provideClass('metadataService', MockMetadataService)
      .provideClass('anchorRequestParamsParser', AnchorRequestParamsParser)
      .provideClass('requestController', RequestController)
    controller = container.resolve('requestController')
  })

  afterAll(async () => {
    await dbConnection.destroy()
  })

  describe('fresh request', () => {
    test('cid is empty: fail', async () => {
      const req = mockRequest({
        headers: {
          'Content-type': 'application/json'
        },
      })
      const res = mockResponse()
      await controller.createRequest(req, res)
      expect(res.status).toBeCalledWith(StatusCodes.BAD_REQUEST)
      expect(res.json).toBeCalledWith({
        error: 'CID is empty',
      })
    })
    test('streamId is empty: fail', async () => {
      const req = mockRequest({
        headers: {
          'Content-type': 'application/json'
        },
        body: {
          cid: randomCID().toString(),
        },
      })
      const res = mockResponse()
      await controller.createRequest(req, res)
      expect(res.status).toBeCalledWith(StatusCodes.BAD_REQUEST)
      expect(res.json).toBeCalledWith({
        error: 'Stream ID is empty',
      })
    })

    test('cid is malformed: fail', async () => {
      const streamId = randomStreamID()
      const req = mockRequest({
        headers: {
          'Content-type': 'application/json'
        },
        body: {
          cid: 'garbage',
          streamId: streamId.toString(),
        },
      })
      const res = mockResponse()
      await controller.createRequest(req, res)
      expect(res.status).toBeCalledWith(StatusCodes.BAD_REQUEST)
      const jsonFn = jest.spyOn(res, 'json')
      expect(jsonFn.mock.calls[0][0].error).toMatch(
        `Creating request with streamId ${req.body.streamId} and commit CID ${req.body.cid} failed`
      )
    })

    test('streamId is malformed: fail', async () => {
      const req = mockRequest({
        headers: {
          'Content-type': 'application/json'
        },
        body: {
          cid: randomCID().toString(),
          streamId: 'garbage',
        },
      })
      const res = mockResponse()
      await controller.createRequest(req, res)
      expect(res.status).toBeCalledWith(StatusCodes.BAD_REQUEST)
      const jsonFn = jest.spyOn(res, 'json')
      expect(jsonFn.mock.calls[0][0].error).toMatch(
        `Creating request with streamId ${req.body.streamId} and commit CID ${req.body.cid} failed`
      )
    })

    test('create request with application/json', async () => {
      const cid = randomCID()
      const streamId = randomStreamID()
      const timestamp = new Date()
      const origin = '203.0.113.195'
      const req = mockRequest({
        headers: {
          'Content-type': 'application/json',
          'X-Forwarded-For': [` ${origin}`, `${origin}, 2001:db8:85a3:8d3:1319:8a2e:370:7348`],
        },
        body: {
          cid: cid.toString(),
          streamId: streamId.toString(),
          timestamp: timestamp.toISOString(),
        },
      })
      const res = mockResponse()
      const requestRepository = container.resolve('requestRepository')
      await expect(requestRepository.findByCid(cid)).resolves.toBeUndefined()
      const now = new Date()
      await controller.createRequest(req, res)

      expect(res.status).toBeCalledWith(StatusCodes.CREATED)
      const createdRequest = await requestRepository.findByCid(cid)
      expect(createdRequest).toBeDefined()
      expect(createdRequest.cid).toEqual(cid.toString())
      expect(createdRequest.status).toEqual(RequestStatus.PENDING)
      expect(createdRequest.streamId).toEqual(streamId.toString())
      expect(createdRequest.message).toEqual('Request is pending.')
      expect(createdRequest.timestamp.valueOf()).toEqual(timestamp.valueOf())
      expect(isClose(createdRequest.createdAt.getTime(), now.getTime())).toBeTruthy()
      expect(isClose(createdRequest.updatedAt.getTime(), now.getTime())).toBeTruthy()
      expect(createdRequest.origin).toEqual(origin)
    })

    test('create request with application/vnd.ipld.car', async () => {
      const origin = '203.0.113.195'
      const req = mockRequest({
        headers: {
          'Content-type': 'application/vnd.ipld.car',
          'X-Forwarded-For': [` ${origin}`, `${origin}, 2001:db8:85a3:8d3:1319:8a2e:370:7348`],
        },
        body: bases["base64url"].decode("uOqJlcm9vdHOB2CpYJQABcRIgT3FJQeLnnsO6MIl-uaKoEEMtWOoRWLryBIeDtpDEfLVndmVyc2lvbgGpAQFxEiBPcUlB4ueew7owiX65oqgQQy1Y6hFYuvIEh4O2kMR8taNjdGlw2CpYJgABhQESIGyfyb7xASv7lhnodKvJO_vKW09AOfRy5nyhDVnkXuCSaHN0cmVhbUlkWCfOAQMBcRIgziTbUSGEnXjdjPt90kN--q4Z4KTF--6RBDWym0xKS9dpdGltZXN0YW1weBgyMDIzLTAxLTI1VDE3OjMyOjQyLjk3MVqtAQFxEiDOJNtRIYSdeN2M-33SQ376rhngpMX77pEENbKbTEpL16JkZGF0YfZmaGVhZGVyomVtb2RlbFgozgECAYUBEiCIsWIw6kon5HSV8g-usyjT1ohr--q6zx-OOGy_05bUjWtjb250cm9sbGVyc4F4O2RpZDpwa2g6ZWlwMTU1OjE6MHg5MjZlZWIxOTJjMThiN2JlNjA3YTdlMTBjOGU3YTdlOGQ5ZjcwNzQyhQMBhQESIGyfyb7xASv7lhnodKvJO_vKW09AOfRy5nyhDVnkXuCSomdwYXlsb2FkWCQBcRIgZb5XVvi4dxmi46nuSsIRqbFQ-4zYXUiL_Eyu7vQETXtqc2lnbmF0dXJlc4GiaXByb3RlY3RlZFjMeyJhbGciOiJFZERTQSIsImNhcCI6ImlwZnM6Ly9iYWZ5cmVpYWRwcnA2cG5wdDU3bXI2bHlzZ2xrdHFjaWtyaDRmbTN2bm1sb2I0dzQybnNuaHNjeGVndSIsImtpZCI6ImRpZDprZXk6ejZNa2tVM1VIb0JtUlY5ZXozOFplcmtRUFoyV3lNRFFSb1BrM2lZcGp0V0pLQ0RZI3o2TWtrVTNVSG9CbVJWOWV6MzhaZXJrUVBaMld5TURRUm9QazNpWXBqdFdKS0NEWSJ9aXNpZ25hdHVyZVhA9F3nGf-Hp3j81dIMI-Af_Xbp9eiRGE2e1O68t17eK-JBRPneTAwbt_Z1Nsc6IhssYfZBD1fI7HuCV4Oj5p-iAoUCAXESIGW-V1b4uHcZouOp7krCEamxUPuM2F1Ii_xMru70BE17o2JpZNgqWCUAAXESIM4k21EhhJ143Yz7fdJDfvquGeCkxfvukQQ1sptMSkvXZGRhdGGEo2JvcGNhZGRkcGF0aGUvbmFtZWV2YWx1ZWVBcnR1cqNib3BjYWRkZHBhdGhmL2Vtb2ppZXZhbHVlYjopo2JvcGNhZGRkcGF0aGcvZ2VuZGVyZXZhbHVlZE1hbGWjYm9wY2FkZGRwYXRobC9kZXNjcmlwdGlvbmV2YWx1ZWNEZXZkcHJldtgqWCUAAXESIM4k21EhhJ143Yz7fdJDfvquGeCkxfvukQQ1sptMSkvXjwQBcRIgA3xf57Xz79kfLxIy1TgJCon4Vm6tYtweW5psmnkK5DWjYWihYXRnZWlwNDM2MWFwqWNhdWR4OGRpZDprZXk6ejZNa2tVM1VIb0JtUlY5ZXozOFplcmtRUFoyV3lNRFFSb1BrM2lZcGp0V0pLQ0RZY2V4cHgYMjAyMy0wMS0yNlQxNzowNToyNS44MDlaY2lhdHgYMjAyMy0wMS0yNVQxNzowNToyNS44MDlaY2lzc3g7ZGlkOnBraDplaXAxNTU6MToweDkyNmVlYjE5MmMxOGI3YmU2MDdhN2UxMGM4ZTdhN2U4ZDlmNzA3NDJlbm9uY2VqcUhyWGthckFrU2Zkb21haW5pbG9jYWxob3N0Z3ZlcnNpb25hMWlyZXNvdXJjZXOBa2NlcmFtaWM6Ly8qaXN0YXRlbWVudHg8R2l2ZSB0aGlzIGFwcGxpY2F0aW9uIGFjY2VzcyB0byBzb21lIG9mIHlvdXIgZGF0YSBvbiBDZXJhbWljYXOiYXN4hDB4ZjU0YmI4OTk1NGIyODE3MzBjMzBmNTdjNzBiMzcxODNiZTBiNzEwMWUxNTEwMThiZTNmYmIzZTg4Y2RhM2Y1MDZhZGVjNGI5YzBmZjJlZDUwYmI5ODM0NWQ1N2ZjNmZiMWEwY2FlNjRlMWE1MzlhYzNmMzU3MDA3YzllMTc1YzYxYmF0ZmVpcDE5MQ"),
      })
      const res = mockResponse()
      const requestRepository = container.resolve('requestRepository')
      await expect(requestRepository.findByCid(FAKE_TIP)).resolves.toBeUndefined()
      const now = new Date()
      await controller.createRequest(req, res)

      expect(res.status).toBeCalledWith(StatusCodes.CREATED)
      const createdRequest = await requestRepository.findByCid(FAKE_TIP)
      expect(createdRequest).toBeDefined()
      expect(createdRequest.cid).toEqual(FAKE_TIP.toString())
      expect(createdRequest.status).toEqual(RequestStatus.PENDING)
      expect(createdRequest.streamId).toEqual(FAKE_STREAM_ID_1.toString())
      expect(createdRequest.message).toEqual('Request is pending.')
      expect(createdRequest.timestamp.valueOf()).toEqual(FAKE_TIMESTAMP.valueOf())
      expect(createdRequest.createdAt.valueOf()).toBeCloseTo(now.valueOf(), -1.4) // within ~12 ms
      expect(createdRequest.updatedAt.valueOf()).toBeCloseTo(now.valueOf(), -1.4) // within ~12 ms
      expect(createdRequest.origin).toEqual(origin)
    })

    test('timestamp is empty', async () => {
      const cid = randomCID()
      const streamId = randomStreamID()
      const now = new Date()
      const req = mockRequest({
        headers: {
          'Content-type': 'application/json'
        },
        body: {
          cid: cid.toString(),
          streamId: streamId.toString(),
        },
      })
      const res = mockResponse()
      const requestRepository = container.resolve('requestRepository')
      await expect(requestRepository.findByCid(cid)).resolves.toBeUndefined()
      await controller.createRequest(req, res)
      expect(res.status).toBeCalledWith(StatusCodes.CREATED)
      const createdRequest = await requestRepository.findByCid(cid)
      expect(createdRequest).toBeDefined()
      expect(createdRequest.cid).toEqual(cid.toString())
      expect(createdRequest.status).toEqual(RequestStatus.PENDING)
      expect(createdRequest.streamId).toEqual(streamId.toString())
      expect(createdRequest.message).toEqual('Request is pending.')
      expect(isClose(createdRequest.timestamp.getTime(), now.getTime())).toBeTruthy()
      expect(isClose(createdRequest.createdAt.getTime(), now.getTime())).toBeTruthy()
      expect(isClose(createdRequest.updatedAt.getTime(), now.getTime())).toBeTruthy()
      expect(createdRequest.origin).not.toBeNull()
    })

    test('fill metadata from IPFS', async () => {
      const cid = randomCID()
      const streamId = randomStreamID()
      const req = mockRequest({
        headers: {
          'Content-type': 'application/json'
        },
        body: {
          cid: cid.toString(),
          streamId: streamId.toString(),
        },
      })
      const metadataService = container.resolve('metadataService')
      const fillSpy = jest.spyOn(metadataService, 'fillFromIpfs')
      await controller.createRequest(req, mockResponse())
      expect(fillSpy).toBeCalledWith(streamId)
    })

    test('fill metadata from CAR file', async () => {
      const req = mockRequest({
        headers: {
          'Content-Type': 'application/vnd.ipld.car',
        },
        body: bases['base64url'].decode(
          'uOqJlcm9vdHOB2CpYJQABcRIgax-ozdCQvEUBpYyAxxvdm2oCT9Ybk_a8N3W28qhEkOlndmVyc2lvbgGtAQFxEiDOJNtRIYSdeN2M-33SQ376rhngpMX77pEENbKbTEpL16JkZGF0YfZmaGVhZGVyomVtb2RlbFgozgECAYUBEiCIsWIw6kon5HSV8g-usyjT1ohr--q6zx-OOGy_05bUjWtjb250cm9sbGVyc4F4O2RpZDpwa2g6ZWlwMTU1OjE6MHg5MjZlZWIxOTJjMThiN2JlNjA3YTdlMTBjOGU3YTdlOGQ5ZjcwNzQyqAEBcRIgax-ozdCQvEUBpYyAxxvdm2oCT9Ybk_a8N3W28qhEkOmjY3RpcNgqWCUAAXESIM4k21EhhJ143Yz7fdJDfvquGeCkxfvukQQ1sptMSkvXaHN0cmVhbUlkWCfOAQABcRIgziTbUSGEnXjdjPt90kN--q4Z4KTF--6RBDWym0xKS9dpdGltZXN0YW1weBgyMDIzLTAxLTI1VDE3OjMyOjQyLjk3MVo'
        ),
      })
      const metadataService = container.resolve('metadataService')
      const fillSpy = jest.spyOn(metadataService, 'fill')
      await controller.createRequest(req, mockResponse())
      expect(fillSpy).toBeCalledWith(FAKE_STREAM_ID_2, FAKE_GENESIS_FIELDS)
    })

    test('mark previous submissions REPLACED', async () => {
      const cid = randomCID()
      const streamId = randomStreamID()
      const req = mockRequest({
        body: {
          cid: cid.toString(),
          streamId: streamId.toString(),
        },
      })
      const requestRepository = container.resolve('requestRepository')
      const markPreviousReplacedSpy = jest.spyOn(requestRepository, 'markPreviousReplaced')
      await controller.createRequest(req, mockResponse())
      expect(markPreviousReplacedSpy).toBeCalledTimes(1)
    })
  })

  describe('existing request', () => {
    test('return representation', async () => {
      // 0. Prepare
      const cid = randomCID()
      const streamId = randomStreamID()
      const now = new Date()
      const req = mockRequest({
        headers: {
          'Content-type': 'application/json'
        },
        body: {
          cid: cid.toString(),
          streamId: streamId.toString(),
          timestamp: now.toISOString(),
        },
      })
      const res = mockResponse()
      await controller.createRequest(req, res)
      const jsonFn = jest.spyOn(res, 'json')
      const presentation0 = jsonFn.mock.lastCall[0]

      // 1. Request existing request
      const res1 = mockResponse()
      await controller.createRequest(req, res1)
      const jsonFn1 = jest.spyOn(res1, 'json')
      const presentation1 = jsonFn1.mock.lastCall[0]
      expect(presentation1).toEqual(presentation0)
    })
  })

  describe('requests in sequential order', () => {
    // When request from the same origin arrive sequentially, we present them all as PENDING,
    // And mark stale requests REPLACED internally.

    test('respond with pending presentation', async () => {
      const oneHourAgo = DateTime.fromISO('2020-01-02T03:04Z')
      const streamId = randomStreamID()
      const requests = times(3).map((n) => {
        return {
          cid: randomCID(),
          streamId: streamId,
          timestamp: oneHourAgo.plus({ minute: n }),
        }
      })

      // Requests are presented as PENDING
      for (const request of requests) {
        const req = mockRequest({
          body: {
            cid: request.cid.toString(),
            streamId: request.streamId.toString(),
            timestamp: request.timestamp.toISO(),
          },
        })
        const res = mockResponse()
        await controller.createRequest(req, res)
        const jsonSpy = jest.spyOn(res, 'json')
        expect(jsonSpy).toBeCalledTimes(1)
        const presentation = jsonSpy.mock.lastCall[0]
        expect(presentation.cid).toEqual(request.cid.toString())
        expect(presentation.streamId).toEqual(request.streamId.toString())
        expect(presentation.status).toEqual(RequestStatus[RequestStatus.PENDING])
      }

      // All requests but the last should be REPLACED in the database
      const requestRepository = container.resolve('requestRepository')
      for (const replaced of requests.slice(0, -1)) {
        const found = await requestRepository.findByCid(replaced.cid)
        expect(found.status).toEqual(RequestStatus.REPLACED)
      }
      const lastRequest = await requestRepository.findByCid(requests[requests.length - 1].cid)
      expect(lastRequest.status).toEqual(RequestStatus.PENDING)
    })
  })
})<|MERGE_RESOLUTION|>--- conflicted
+++ resolved
@@ -25,11 +25,8 @@
 import { asDIDString } from '../../ancillary/did-string'
 import { AnchorRepository } from '../../repositories/anchor-repository.js'
 import { MetadataRepository } from '../../repositories/metadata-repository.js'
-<<<<<<< HEAD
-import {AnchorRequestParamsParser} from "../../../build/ancillary/anchor-request-params-parser";
-=======
+import { AnchorRequestParamsParser } from '../../../build/ancillary/anchor-request-params-parser'
 import { StoredMetadata } from '../../models/metadata.js'
->>>>>>> f30d2768
 
 type Tokens = {
   requestController: RequestController
@@ -47,7 +44,7 @@
 const FAKE_TIMESTAMP = new Date('2023-01-25T17:32:42.971Z')
 const FAKE_GENESIS_FIELDS: GenesisFields = {
   controllers: [asDIDString('did:pkh:eip155:1:0x926eeb192c18b7be607a7e10c8e7a7e8d9f70742')],
-  model: bases['base64'].decode("mzgECAYUBEiCIsWIw6kon5HSV8g+usyjT1ohr++q6zx+OOGy/05bUjQ"),
+  model: bases['base64'].decode('mzgECAYUBEiCIsWIw6kon5HSV8g+usyjT1ohr++q6zx+OOGy/05bUjQ'),
 }
 
 class MockMetadataService implements IMetadataService {
@@ -97,7 +94,7 @@
     test('cid is empty: fail', async () => {
       const req = mockRequest({
         headers: {
-          'Content-type': 'application/json'
+          'Content-type': 'application/json',
         },
       })
       const res = mockResponse()
@@ -110,7 +107,7 @@
     test('streamId is empty: fail', async () => {
       const req = mockRequest({
         headers: {
-          'Content-type': 'application/json'
+          'Content-type': 'application/json',
         },
         body: {
           cid: randomCID().toString(),
@@ -128,7 +125,7 @@
       const streamId = randomStreamID()
       const req = mockRequest({
         headers: {
-          'Content-type': 'application/json'
+          'Content-type': 'application/json',
         },
         body: {
           cid: 'garbage',
@@ -147,7 +144,7 @@
     test('streamId is malformed: fail', async () => {
       const req = mockRequest({
         headers: {
-          'Content-type': 'application/json'
+          'Content-type': 'application/json',
         },
         body: {
           cid: randomCID().toString(),
@@ -205,7 +202,9 @@
           'Content-type': 'application/vnd.ipld.car',
           'X-Forwarded-For': [` ${origin}`, `${origin}, 2001:db8:85a3:8d3:1319:8a2e:370:7348`],
         },
-        body: bases["base64url"].decode("uOqJlcm9vdHOB2CpYJQABcRIgT3FJQeLnnsO6MIl-uaKoEEMtWOoRWLryBIeDtpDEfLVndmVyc2lvbgGpAQFxEiBPcUlB4ueew7owiX65oqgQQy1Y6hFYuvIEh4O2kMR8taNjdGlw2CpYJgABhQESIGyfyb7xASv7lhnodKvJO_vKW09AOfRy5nyhDVnkXuCSaHN0cmVhbUlkWCfOAQMBcRIgziTbUSGEnXjdjPt90kN--q4Z4KTF--6RBDWym0xKS9dpdGltZXN0YW1weBgyMDIzLTAxLTI1VDE3OjMyOjQyLjk3MVqtAQFxEiDOJNtRIYSdeN2M-33SQ376rhngpMX77pEENbKbTEpL16JkZGF0YfZmaGVhZGVyomVtb2RlbFgozgECAYUBEiCIsWIw6kon5HSV8g-usyjT1ohr--q6zx-OOGy_05bUjWtjb250cm9sbGVyc4F4O2RpZDpwa2g6ZWlwMTU1OjE6MHg5MjZlZWIxOTJjMThiN2JlNjA3YTdlMTBjOGU3YTdlOGQ5ZjcwNzQyhQMBhQESIGyfyb7xASv7lhnodKvJO_vKW09AOfRy5nyhDVnkXuCSomdwYXlsb2FkWCQBcRIgZb5XVvi4dxmi46nuSsIRqbFQ-4zYXUiL_Eyu7vQETXtqc2lnbmF0dXJlc4GiaXByb3RlY3RlZFjMeyJhbGciOiJFZERTQSIsImNhcCI6ImlwZnM6Ly9iYWZ5cmVpYWRwcnA2cG5wdDU3bXI2bHlzZ2xrdHFjaWtyaDRmbTN2bm1sb2I0dzQybnNuaHNjeGVndSIsImtpZCI6ImRpZDprZXk6ejZNa2tVM1VIb0JtUlY5ZXozOFplcmtRUFoyV3lNRFFSb1BrM2lZcGp0V0pLQ0RZI3o2TWtrVTNVSG9CbVJWOWV6MzhaZXJrUVBaMld5TURRUm9QazNpWXBqdFdKS0NEWSJ9aXNpZ25hdHVyZVhA9F3nGf-Hp3j81dIMI-Af_Xbp9eiRGE2e1O68t17eK-JBRPneTAwbt_Z1Nsc6IhssYfZBD1fI7HuCV4Oj5p-iAoUCAXESIGW-V1b4uHcZouOp7krCEamxUPuM2F1Ii_xMru70BE17o2JpZNgqWCUAAXESIM4k21EhhJ143Yz7fdJDfvquGeCkxfvukQQ1sptMSkvXZGRhdGGEo2JvcGNhZGRkcGF0aGUvbmFtZWV2YWx1ZWVBcnR1cqNib3BjYWRkZHBhdGhmL2Vtb2ppZXZhbHVlYjopo2JvcGNhZGRkcGF0aGcvZ2VuZGVyZXZhbHVlZE1hbGWjYm9wY2FkZGRwYXRobC9kZXNjcmlwdGlvbmV2YWx1ZWNEZXZkcHJldtgqWCUAAXESIM4k21EhhJ143Yz7fdJDfvquGeCkxfvukQQ1sptMSkvXjwQBcRIgA3xf57Xz79kfLxIy1TgJCon4Vm6tYtweW5psmnkK5DWjYWihYXRnZWlwNDM2MWFwqWNhdWR4OGRpZDprZXk6ejZNa2tVM1VIb0JtUlY5ZXozOFplcmtRUFoyV3lNRFFSb1BrM2lZcGp0V0pLQ0RZY2V4cHgYMjAyMy0wMS0yNlQxNzowNToyNS44MDlaY2lhdHgYMjAyMy0wMS0yNVQxNzowNToyNS44MDlaY2lzc3g7ZGlkOnBraDplaXAxNTU6MToweDkyNmVlYjE5MmMxOGI3YmU2MDdhN2UxMGM4ZTdhN2U4ZDlmNzA3NDJlbm9uY2VqcUhyWGthckFrU2Zkb21haW5pbG9jYWxob3N0Z3ZlcnNpb25hMWlyZXNvdXJjZXOBa2NlcmFtaWM6Ly8qaXN0YXRlbWVudHg8R2l2ZSB0aGlzIGFwcGxpY2F0aW9uIGFjY2VzcyB0byBzb21lIG9mIHlvdXIgZGF0YSBvbiBDZXJhbWljYXOiYXN4hDB4ZjU0YmI4OTk1NGIyODE3MzBjMzBmNTdjNzBiMzcxODNiZTBiNzEwMWUxNTEwMThiZTNmYmIzZTg4Y2RhM2Y1MDZhZGVjNGI5YzBmZjJlZDUwYmI5ODM0NWQ1N2ZjNmZiMWEwY2FlNjRlMWE1MzlhYzNmMzU3MDA3YzllMTc1YzYxYmF0ZmVpcDE5MQ"),
+        body: bases['base64url'].decode(
+          'uOqJlcm9vdHOB2CpYJQABcRIgT3FJQeLnnsO6MIl-uaKoEEMtWOoRWLryBIeDtpDEfLVndmVyc2lvbgGpAQFxEiBPcUlB4ueew7owiX65oqgQQy1Y6hFYuvIEh4O2kMR8taNjdGlw2CpYJgABhQESIGyfyb7xASv7lhnodKvJO_vKW09AOfRy5nyhDVnkXuCSaHN0cmVhbUlkWCfOAQMBcRIgziTbUSGEnXjdjPt90kN--q4Z4KTF--6RBDWym0xKS9dpdGltZXN0YW1weBgyMDIzLTAxLTI1VDE3OjMyOjQyLjk3MVqtAQFxEiDOJNtRIYSdeN2M-33SQ376rhngpMX77pEENbKbTEpL16JkZGF0YfZmaGVhZGVyomVtb2RlbFgozgECAYUBEiCIsWIw6kon5HSV8g-usyjT1ohr--q6zx-OOGy_05bUjWtjb250cm9sbGVyc4F4O2RpZDpwa2g6ZWlwMTU1OjE6MHg5MjZlZWIxOTJjMThiN2JlNjA3YTdlMTBjOGU3YTdlOGQ5ZjcwNzQyhQMBhQESIGyfyb7xASv7lhnodKvJO_vKW09AOfRy5nyhDVnkXuCSomdwYXlsb2FkWCQBcRIgZb5XVvi4dxmi46nuSsIRqbFQ-4zYXUiL_Eyu7vQETXtqc2lnbmF0dXJlc4GiaXByb3RlY3RlZFjMeyJhbGciOiJFZERTQSIsImNhcCI6ImlwZnM6Ly9iYWZ5cmVpYWRwcnA2cG5wdDU3bXI2bHlzZ2xrdHFjaWtyaDRmbTN2bm1sb2I0dzQybnNuaHNjeGVndSIsImtpZCI6ImRpZDprZXk6ejZNa2tVM1VIb0JtUlY5ZXozOFplcmtRUFoyV3lNRFFSb1BrM2lZcGp0V0pLQ0RZI3o2TWtrVTNVSG9CbVJWOWV6MzhaZXJrUVBaMld5TURRUm9QazNpWXBqdFdKS0NEWSJ9aXNpZ25hdHVyZVhA9F3nGf-Hp3j81dIMI-Af_Xbp9eiRGE2e1O68t17eK-JBRPneTAwbt_Z1Nsc6IhssYfZBD1fI7HuCV4Oj5p-iAoUCAXESIGW-V1b4uHcZouOp7krCEamxUPuM2F1Ii_xMru70BE17o2JpZNgqWCUAAXESIM4k21EhhJ143Yz7fdJDfvquGeCkxfvukQQ1sptMSkvXZGRhdGGEo2JvcGNhZGRkcGF0aGUvbmFtZWV2YWx1ZWVBcnR1cqNib3BjYWRkZHBhdGhmL2Vtb2ppZXZhbHVlYjopo2JvcGNhZGRkcGF0aGcvZ2VuZGVyZXZhbHVlZE1hbGWjYm9wY2FkZGRwYXRobC9kZXNjcmlwdGlvbmV2YWx1ZWNEZXZkcHJldtgqWCUAAXESIM4k21EhhJ143Yz7fdJDfvquGeCkxfvukQQ1sptMSkvXjwQBcRIgA3xf57Xz79kfLxIy1TgJCon4Vm6tYtweW5psmnkK5DWjYWihYXRnZWlwNDM2MWFwqWNhdWR4OGRpZDprZXk6ejZNa2tVM1VIb0JtUlY5ZXozOFplcmtRUFoyV3lNRFFSb1BrM2lZcGp0V0pLQ0RZY2V4cHgYMjAyMy0wMS0yNlQxNzowNToyNS44MDlaY2lhdHgYMjAyMy0wMS0yNVQxNzowNToyNS44MDlaY2lzc3g7ZGlkOnBraDplaXAxNTU6MToweDkyNmVlYjE5MmMxOGI3YmU2MDdhN2UxMGM4ZTdhN2U4ZDlmNzA3NDJlbm9uY2VqcUhyWGthckFrU2Zkb21haW5pbG9jYWxob3N0Z3ZlcnNpb25hMWlyZXNvdXJjZXOBa2NlcmFtaWM6Ly8qaXN0YXRlbWVudHg8R2l2ZSB0aGlzIGFwcGxpY2F0aW9uIGFjY2VzcyB0byBzb21lIG9mIHlvdXIgZGF0YSBvbiBDZXJhbWljYXOiYXN4hDB4ZjU0YmI4OTk1NGIyODE3MzBjMzBmNTdjNzBiMzcxODNiZTBiNzEwMWUxNTEwMThiZTNmYmIzZTg4Y2RhM2Y1MDZhZGVjNGI5YzBmZjJlZDUwYmI5ODM0NWQ1N2ZjNmZiMWEwY2FlNjRlMWE1MzlhYzNmMzU3MDA3YzllMTc1YzYxYmF0ZmVpcDE5MQ'
+        ),
       })
       const res = mockResponse()
       const requestRepository = container.resolve('requestRepository')
@@ -232,7 +231,7 @@
       const now = new Date()
       const req = mockRequest({
         headers: {
-          'Content-type': 'application/json'
+          'Content-type': 'application/json',
         },
         body: {
           cid: cid.toString(),
@@ -261,7 +260,7 @@
       const streamId = randomStreamID()
       const req = mockRequest({
         headers: {
-          'Content-type': 'application/json'
+          'Content-type': 'application/json',
         },
         body: {
           cid: cid.toString(),
@@ -313,7 +312,7 @@
       const now = new Date()
       const req = mockRequest({
         headers: {
-          'Content-type': 'application/json'
+          'Content-type': 'application/json',
         },
         body: {
           cid: cid.toString(),
