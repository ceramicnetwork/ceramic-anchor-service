import { describe, expect, jest, test, beforeAll, afterAll } from '@jest/globals'
import { createDbConnection } from '../../db-connection.js'
import { createInjector, Injector } from 'typed-inject'
import { config } from 'node-config-ts'
import { RequestController } from '../request-controller.js'
import { RequestPresentationService } from '../../services/request-presentation-service.js'
import { RequestRepository } from '../../repositories/request-repository.js'
import { StatusCodes } from 'http-status-codes'
import {
  MockIpfsService,
  randomCID,
  randomStreamID,
  times,
  isClose,
} from '../../__tests__/test-utils.js'
import type { Knex } from 'knex'
import { RequestStatus } from '../../models/request.js'
<<<<<<< HEAD
=======
import { StreamID } from '@ceramicnetwork/streamid'
>>>>>>> cb3c24a3
import type { IMetadataService } from '../../services/metadata-service.js'
import { DateTime } from 'luxon'
import { mockRequest, mockResponse } from './mock-request.util.js'
import { GenesisFields } from '../../models/metadata'
import { bases } from 'multiformats/basics'
import { toCID } from '@ceramicnetwork/common'
import { asDIDString } from '../../ancillary/did-string'
import { AnchorRepository } from '../../repositories/anchor-repository.js'
import { MetadataRepository } from '../../repositories/metadata-repository.js'
import { AnchorRequestParamsParser } from '../../../build/ancillary/anchor-request-params-parser'
import { StoredMetadata } from '../../models/metadata.js'

type Tokens = {
  requestController: RequestController
  requestRepository: RequestRepository
  metadataService: IMetadataService
}

const FAKE_STREAM_ID_1 = StreamID.fromString(
  'k2t6wzhkhabz5h9xxyrc6qoh1mcj6b0ul90xxkoin4t5bns89e3vh0gyyy1exj'
)
const FAKE_STREAM_ID_2 = StreamID.fromString(
  'k2t6wyfsu4pg1tpfbjf20op9tmfofulf9tyiyvc2wueupetzrcnp8r4wmnhw47'
)
const FAKE_TIP = toCID('bagcqceransp4tpxraev7xfqz5b2kxsj37pffwt2ahh2hfzt4uegvtzc64cja')
const FAKE_TIMESTAMP = new Date('2023-01-25T17:32:42.971Z')
const FAKE_GENESIS_FIELDS: GenesisFields = {
  controllers: [asDIDString('did:pkh:eip155:1:0x926eeb192c18b7be607a7e10c8e7a7e8d9f70742')],
  model: bases['base64'].decode('mzgECAYUBEiCIsWIw6kon5HSV8g+usyjT1ohr++q6zx+OOGy/05bUjQ'),
}

class MockMetadataService implements IMetadataService {
<<<<<<< HEAD
  async fill(): Promise<void> {
=======
  async fill(streamId: StreamID, genesisFields: GenesisFields): Promise<void> {
    return
  }

  async fillFromIpfs(streamId: StreamID): Promise<void> {
>>>>>>> cb3c24a3
    return
  }

  fillAll(): Promise<void> {
    throw new Error(`Not implemented: MockMetadataService::fillAll`)
  }

  retrieve(): Promise<StoredMetadata | undefined> {
    throw new Error(`Not implemented: MockMetadataService::retrieve`)
  }
}

// TODO: CDB-2287 Add tests checking for expected errors when missing/malformed CID/StreamID/GenesisCommit
// are detected in a CAR file
describe('createRequest', () => {
  let dbConnection: Knex
  let container: Injector<Tokens>
  let controller: RequestController

  beforeAll(async () => {
    dbConnection = await createDbConnection()
    container = createInjector()
      .provideValue('config', config)
      .provideValue('dbConnection', dbConnection)
      .provideClass('metadataRepository', MetadataRepository)
      .provideFactory('requestRepository', RequestRepository.make)
      .provideClass('anchorRepository', AnchorRepository)
      .provideClass('ipfsService', MockIpfsService)
      .provideClass('requestPresentationService', RequestPresentationService)
      .provideClass('metadataService', MockMetadataService)
      .provideClass('anchorRequestParamsParser', AnchorRequestParamsParser)
      .provideClass('requestController', RequestController)
    controller = container.resolve('requestController')
  })

  afterAll(async () => {
    await dbConnection.destroy()
  })

  describe('fresh request', () => {
    test('cid is empty: fail', async () => {
      const req = mockRequest({
        headers: {
          'Content-type': 'application/json',
        },
      })
      const res = mockResponse()
      await controller.createRequest(req, res)
      expect(res.status).toBeCalledWith(StatusCodes.BAD_REQUEST)
      expect(res.json).toBeCalledWith({
        error: "Invalid value undefined supplied to : RequestAnchorParamsV1/0: { streamId: StreamID-as-string, cid: CID-as-string }/streamId: StreamID-as-string",
      })
    })

    test('streamId is empty: fail', async () => {
      const req = mockRequest({
        headers: {
          'Content-type': 'application/json',
        },
        body: {
          cid: randomCID().toString(),
        },
      })
      const res = mockResponse()
      await controller.createRequest(req, res)
      expect(res.status).toBeCalledWith(StatusCodes.BAD_REQUEST)
      expect(res.json).toBeCalledWith({
        error: "Invalid value undefined supplied to : RequestAnchorParamsV1/0: { streamId: StreamID-as-string, cid: CID-as-string }/streamId: StreamID-as-string",
      })
    })

    test('cid is malformed: fail', async () => {
      const streamId = randomStreamID()
      const req = mockRequest({
        headers: {
          'Content-type': 'application/json',
        },
        body: {
          cid: 'garbage',
          streamId: streamId.toString(),
        },
      })
      const res = mockResponse()
      await controller.createRequest(req, res)
      expect(res.status).toBeCalledWith(StatusCodes.BAD_REQUEST)
      const jsonFn = jest.spyOn(res, 'json')
      expect(jsonFn.mock.calls[0][0].error).toMatch(
        "Invalid value \"garbage\" supplied to : RequestAnchorParamsV1/0: { streamId: StreamID-as-string, cid: CID-as-string }/cid: CID-as-string"
      )
    })

    test('streamId is malformed: fail', async () => {
      const req = mockRequest({
        headers: {
          'Content-type': 'application/json',
        },
        body: {
          cid: randomCID().toString(),
          streamId: 'garbage',
        },
      })
      const res = mockResponse()
      await controller.createRequest(req, res)
      expect(res.status).toBeCalledWith(StatusCodes.BAD_REQUEST)
      const jsonFn = jest.spyOn(res, 'json')
      expect(jsonFn.mock.calls[0][0].error).toMatch(
        "Invalid value \"garbage\" supplied to : RequestAnchorParamsV1/0: { streamId: StreamID-as-string, cid: CID-as-string }/streamId: StreamID-as-string"
      )
    })

    test('create request with application/json', async () => {
      const cid = randomCID()
      const streamId = randomStreamID()
      const timestamp = new Date()
      const origin = '203.0.113.195'
      const req = mockRequest({
        headers: {
          'Content-type': 'application/json',
          'X-Forwarded-For': [` ${origin}`, `${origin}, 2001:db8:85a3:8d3:1319:8a2e:370:7348`],
        },
        body: {
          cid: cid.toString(),
          streamId: streamId.toString(),
          timestamp: timestamp.toISOString(),
        },
      })
      const res = mockResponse()
      const requestRepository = container.resolve('requestRepository')
      await expect(requestRepository.findByCid(cid)).resolves.toBeUndefined()
      const now = new Date()
      await controller.createRequest(req, res)

      expect(res.status).toBeCalledWith(StatusCodes.CREATED)
      const createdRequest = await requestRepository.findByCid(cid)
      expect(createdRequest).toBeDefined()
      expect(createdRequest.cid).toEqual(cid.toString())
      expect(createdRequest.status).toEqual(RequestStatus.PENDING)
      expect(createdRequest.streamId).toEqual(streamId.toString())
      expect(createdRequest.message).toEqual('Request is pending.')
      expect(createdRequest.timestamp.valueOf()).toEqual(timestamp.valueOf())
      expect(isClose(createdRequest.createdAt.getTime(), now.getTime())).toBeTruthy()
      expect(isClose(createdRequest.updatedAt.getTime(), now.getTime())).toBeTruthy()
      expect(createdRequest.origin).toEqual(origin)
    })

    test('create request with application/vnd.ipld.car', async () => {
      const origin = '203.0.113.195'
      const req = mockRequest({
        headers: {
          'Content-type': 'application/vnd.ipld.car',
          'X-Forwarded-For': [` ${origin}`, `${origin}, 2001:db8:85a3:8d3:1319:8a2e:370:7348`],
        },
        body: bases['base64url'].decode(
          'uOqJlcm9vdHOB2CpYJQABcRIgT3FJQeLnnsO6MIl-uaKoEEMtWOoRWLryBIeDtpDEfLVndmVyc2lvbgGpAQFxEiBPcUlB4ueew7owiX65oqgQQy1Y6hFYuvIEh4O2kMR8taNjdGlw2CpYJgABhQESIGyfyb7xASv7lhnodKvJO_vKW09AOfRy5nyhDVnkXuCSaHN0cmVhbUlkWCfOAQMBcRIgziTbUSGEnXjdjPt90kN--q4Z4KTF--6RBDWym0xKS9dpdGltZXN0YW1weBgyMDIzLTAxLTI1VDE3OjMyOjQyLjk3MVqtAQFxEiDOJNtRIYSdeN2M-33SQ376rhngpMX77pEENbKbTEpL16JkZGF0YfZmaGVhZGVyomVtb2RlbFgozgECAYUBEiCIsWIw6kon5HSV8g-usyjT1ohr--q6zx-OOGy_05bUjWtjb250cm9sbGVyc4F4O2RpZDpwa2g6ZWlwMTU1OjE6MHg5MjZlZWIxOTJjMThiN2JlNjA3YTdlMTBjOGU3YTdlOGQ5ZjcwNzQyhQMBhQESIGyfyb7xASv7lhnodKvJO_vKW09AOfRy5nyhDVnkXuCSomdwYXlsb2FkWCQBcRIgZb5XVvi4dxmi46nuSsIRqbFQ-4zYXUiL_Eyu7vQETXtqc2lnbmF0dXJlc4GiaXByb3RlY3RlZFjMeyJhbGciOiJFZERTQSIsImNhcCI6ImlwZnM6Ly9iYWZ5cmVpYWRwcnA2cG5wdDU3bXI2bHlzZ2xrdHFjaWtyaDRmbTN2bm1sb2I0dzQybnNuaHNjeGVndSIsImtpZCI6ImRpZDprZXk6ejZNa2tVM1VIb0JtUlY5ZXozOFplcmtRUFoyV3lNRFFSb1BrM2lZcGp0V0pLQ0RZI3o2TWtrVTNVSG9CbVJWOWV6MzhaZXJrUVBaMld5TURRUm9QazNpWXBqdFdKS0NEWSJ9aXNpZ25hdHVyZVhA9F3nGf-Hp3j81dIMI-Af_Xbp9eiRGE2e1O68t17eK-JBRPneTAwbt_Z1Nsc6IhssYfZBD1fI7HuCV4Oj5p-iAoUCAXESIGW-V1b4uHcZouOp7krCEamxUPuM2F1Ii_xMru70BE17o2JpZNgqWCUAAXESIM4k21EhhJ143Yz7fdJDfvquGeCkxfvukQQ1sptMSkvXZGRhdGGEo2JvcGNhZGRkcGF0aGUvbmFtZWV2YWx1ZWVBcnR1cqNib3BjYWRkZHBhdGhmL2Vtb2ppZXZhbHVlYjopo2JvcGNhZGRkcGF0aGcvZ2VuZGVyZXZhbHVlZE1hbGWjYm9wY2FkZGRwYXRobC9kZXNjcmlwdGlvbmV2YWx1ZWNEZXZkcHJldtgqWCUAAXESIM4k21EhhJ143Yz7fdJDfvquGeCkxfvukQQ1sptMSkvXjwQBcRIgA3xf57Xz79kfLxIy1TgJCon4Vm6tYtweW5psmnkK5DWjYWihYXRnZWlwNDM2MWFwqWNhdWR4OGRpZDprZXk6ejZNa2tVM1VIb0JtUlY5ZXozOFplcmtRUFoyV3lNRFFSb1BrM2lZcGp0V0pLQ0RZY2V4cHgYMjAyMy0wMS0yNlQxNzowNToyNS44MDlaY2lhdHgYMjAyMy0wMS0yNVQxNzowNToyNS44MDlaY2lzc3g7ZGlkOnBraDplaXAxNTU6MToweDkyNmVlYjE5MmMxOGI3YmU2MDdhN2UxMGM4ZTdhN2U4ZDlmNzA3NDJlbm9uY2VqcUhyWGthckFrU2Zkb21haW5pbG9jYWxob3N0Z3ZlcnNpb25hMWlyZXNvdXJjZXOBa2NlcmFtaWM6Ly8qaXN0YXRlbWVudHg8R2l2ZSB0aGlzIGFwcGxpY2F0aW9uIGFjY2VzcyB0byBzb21lIG9mIHlvdXIgZGF0YSBvbiBDZXJhbWljYXOiYXN4hDB4ZjU0YmI4OTk1NGIyODE3MzBjMzBmNTdjNzBiMzcxODNiZTBiNzEwMWUxNTEwMThiZTNmYmIzZTg4Y2RhM2Y1MDZhZGVjNGI5YzBmZjJlZDUwYmI5ODM0NWQ1N2ZjNmZiMWEwY2FlNjRlMWE1MzlhYzNmMzU3MDA3YzllMTc1YzYxYmF0ZmVpcDE5MQ'
        ),
      })
      const res = mockResponse()
      const requestRepository = container.resolve('requestRepository')
      await expect(requestRepository.findByCid(FAKE_TIP)).resolves.toBeUndefined()
      const now = new Date()
      await controller.createRequest(req, res)

      expect(res.status).toBeCalledWith(StatusCodes.CREATED)
      const createdRequest = await requestRepository.findByCid(FAKE_TIP)
      expect(createdRequest).toBeDefined()
      expect(createdRequest.cid).toEqual(FAKE_TIP.toString())
      expect(createdRequest.status).toEqual(RequestStatus.PENDING)
      expect(createdRequest.streamId).toEqual(FAKE_STREAM_ID_1.toString())
      expect(createdRequest.message).toEqual('Request is pending.')
      expect(createdRequest.timestamp.valueOf()).toEqual(FAKE_TIMESTAMP.valueOf())
      expect(createdRequest.createdAt.valueOf()).toBeCloseTo(now.valueOf(), -1.4) // within ~12 ms
      expect(createdRequest.updatedAt.valueOf()).toBeCloseTo(now.valueOf(), -1.4) // within ~12 ms
      expect(createdRequest.origin).toEqual(origin)
    })

    test('timestamp is empty', async () => {
      const cid = randomCID()
      const streamId = randomStreamID()
      const now = new Date()
      const req = mockRequest({
        headers: {
          'Content-type': 'application/json',
        },
        body: {
          cid: cid.toString(),
          streamId: streamId.toString(),
        },
      })
      const res = mockResponse()
      const requestRepository = container.resolve('requestRepository')
      await expect(requestRepository.findByCid(cid)).resolves.toBeUndefined()
      await controller.createRequest(req, res)
      expect(res.status).toBeCalledWith(StatusCodes.CREATED)
      const createdRequest = await requestRepository.findByCid(cid)
      expect(createdRequest).toBeDefined()
      expect(createdRequest.cid).toEqual(cid.toString())
      expect(createdRequest.status).toEqual(RequestStatus.PENDING)
      expect(createdRequest.streamId).toEqual(streamId.toString())
      expect(createdRequest.message).toEqual('Request is pending.')
      expect(isClose(createdRequest.timestamp.getTime(), now.getTime())).toBeTruthy()
      expect(isClose(createdRequest.createdAt.getTime(), now.getTime())).toBeTruthy()
      expect(isClose(createdRequest.updatedAt.getTime(), now.getTime())).toBeTruthy()
      expect(createdRequest.origin).not.toBeNull()
    })

    test('fill metadata from IPFS', async () => {
      const cid = randomCID()
      const streamId = randomStreamID()
      const req = mockRequest({
        headers: {
          'Content-type': 'application/json',
        },
        body: {
          cid: cid.toString(),
          streamId: streamId.toString(),
        },
      })
      const metadataService = container.resolve('metadataService')
      const fillSpy = jest.spyOn(metadataService, 'fillFromIpfs')
      await controller.createRequest(req, mockResponse())
      expect(fillSpy).toBeCalledWith(streamId)
    })

    test('fill metadata from CAR file', async () => {
      const req = mockRequest({
        headers: {
          'Content-Type': 'application/vnd.ipld.car',
        },
        body: bases['base64url'].decode(
          'uOqJlcm9vdHOB2CpYJQABcRIgax-ozdCQvEUBpYyAxxvdm2oCT9Ybk_a8N3W28qhEkOlndmVyc2lvbgGtAQFxEiDOJNtRIYSdeN2M-33SQ376rhngpMX77pEENbKbTEpL16JkZGF0YfZmaGVhZGVyomVtb2RlbFgozgECAYUBEiCIsWIw6kon5HSV8g-usyjT1ohr--q6zx-OOGy_05bUjWtjb250cm9sbGVyc4F4O2RpZDpwa2g6ZWlwMTU1OjE6MHg5MjZlZWIxOTJjMThiN2JlNjA3YTdlMTBjOGU3YTdlOGQ5ZjcwNzQyqAEBcRIgax-ozdCQvEUBpYyAxxvdm2oCT9Ybk_a8N3W28qhEkOmjY3RpcNgqWCUAAXESIM4k21EhhJ143Yz7fdJDfvquGeCkxfvukQQ1sptMSkvXaHN0cmVhbUlkWCfOAQABcRIgziTbUSGEnXjdjPt90kN--q4Z4KTF--6RBDWym0xKS9dpdGltZXN0YW1weBgyMDIzLTAxLTI1VDE3OjMyOjQyLjk3MVo'
        ),
      })
      const metadataService = container.resolve('metadataService')
      const fillSpy = jest.spyOn(metadataService, 'fill')
      await controller.createRequest(req, mockResponse())
      expect(fillSpy).toBeCalledWith(FAKE_STREAM_ID_2, FAKE_GENESIS_FIELDS)
    })

    test('mark previous submissions REPLACED', async () => {
      const cid = randomCID()
      const streamId = randomStreamID()
      const req = mockRequest({
        body: {
          cid: cid.toString(),
          streamId: streamId.toString(),
        },
      })
      const requestRepository = container.resolve('requestRepository')
      const markPreviousReplacedSpy = jest.spyOn(requestRepository, 'markPreviousReplaced')
      await controller.createRequest(req, mockResponse())
      expect(markPreviousReplacedSpy).toBeCalledTimes(1)
    })
  })

  describe('existing request', () => {
    test('return representation', async () => {
      // 0. Prepare
      const cid = randomCID()
      const streamId = randomStreamID()
      const now = new Date()
      const req = mockRequest({
        headers: {
          'Content-type': 'application/json',
        },
        body: {
          cid: cid.toString(),
          streamId: streamId.toString(),
          timestamp: now.toISOString(),
        },
      })
      const res = mockResponse()
      await controller.createRequest(req, res)
      const jsonFn = jest.spyOn(res, 'json')
      const presentation0 = jsonFn.mock.lastCall[0]

      // 1. Request existing request
      const res1 = mockResponse()
      await controller.createRequest(req, res1)
      const jsonFn1 = jest.spyOn(res1, 'json')
      const presentation1 = jsonFn1.mock.lastCall[0]
      expect(presentation1).toEqual(presentation0)
    })
  })

  describe('requests in sequential order', () => {
    // When request from the same origin arrive sequentially, we present them all as PENDING,
    // And mark stale requests REPLACED internally.

    test('respond with pending presentation', async () => {
      const oneHourAgo = DateTime.fromISO('2020-01-02T03:04Z')
      const streamId = randomStreamID()
      const requests = times(3).map((n) => {
        return {
          cid: randomCID(),
          streamId: streamId,
          timestamp: oneHourAgo.plus({ minute: n }),
        }
      })

      // Requests are presented as PENDING
      for (const request of requests) {
        const req = mockRequest({
          body: {
            cid: request.cid.toString(),
            streamId: request.streamId.toString(),
            timestamp: request.timestamp.toISO(),
          },
        })
        const res = mockResponse()
        await controller.createRequest(req, res)
        const jsonSpy = jest.spyOn(res, 'json')
        expect(jsonSpy).toBeCalledTimes(1)
        const presentation = jsonSpy.mock.lastCall[0]
        expect(presentation.cid).toEqual(request.cid.toString())
        expect(presentation.streamId).toEqual(request.streamId.toString())
        expect(presentation.status).toEqual(RequestStatus[RequestStatus.PENDING])
      }

      // All requests but the last should be REPLACED in the database
      const requestRepository = container.resolve('requestRepository')
      for (const replaced of requests.slice(0, -1)) {
        const found = await requestRepository.findByCid(replaced.cid)
        expect(found.status).toEqual(RequestStatus.REPLACED)
      }
      const lastRequest = await requestRepository.findByCid(requests[requests.length - 1].cid)
      expect(lastRequest.status).toEqual(RequestStatus.PENDING)
    })
  })
})<|MERGE_RESOLUTION|>--- conflicted
+++ resolved
@@ -15,10 +15,7 @@
 } from '../../__tests__/test-utils.js'
 import type { Knex } from 'knex'
 import { RequestStatus } from '../../models/request.js'
-<<<<<<< HEAD
-=======
 import { StreamID } from '@ceramicnetwork/streamid'
->>>>>>> cb3c24a3
 import type { IMetadataService } from '../../services/metadata-service.js'
 import { DateTime } from 'luxon'
 import { mockRequest, mockResponse } from './mock-request.util.js'
@@ -51,15 +48,11 @@
 }
 
 class MockMetadataService implements IMetadataService {
-<<<<<<< HEAD
-  async fill(): Promise<void> {
-=======
   async fill(streamId: StreamID, genesisFields: GenesisFields): Promise<void> {
     return
   }
 
   async fillFromIpfs(streamId: StreamID): Promise<void> {
->>>>>>> cb3c24a3
     return
   }
 
