import { StatusCodes } from 'http-status-codes'
import { Request as ExpReq, Response as ExpRes } from 'express'

import cors from 'cors'
import {ClassMiddleware, Controller, Get, Middleware, Post} from '@overnightjs/core'

import { toCID } from '@ceramicnetwork/common'
import { Request, RequestStatus } from '../models/request.js'
import { logger } from '../logger/index.js'
import { ServiceMetrics as Metrics } from '@ceramicnetwork/observability'
import { METRIC_NAMES } from '../settings.js'
import type { IRequestPresentationService } from '../services/request-presentation-service.type.js'
import type { RequestRepository } from '../repositories/request-repository.js'
import type { IMetadataService } from '../services/metadata-service.js'
import {
  RequestAnchorParams,
  AnchorRequestParamsParser,
  isRequestAnchorParamsV2
} from "../ancillary/anchor-request-params-parser.js"
import bodyParser from 'body-parser'

/*
 * Get origin from a request from X-Forwarded-For.
 * Parsing according to https://developer.mozilla.org/en-US/docs/Web/HTTP/Headers/X-Forwarded-For#parsing
 *
 * If no header found, use IP address of the requester.
 *
 * TODO CDB-2185 Get it from DID signer first.
 */
function parseOrigin(req: ExpReq): string {
  let addresses = req.ip
  const xForwardedForHeader = req.get('X-Forwarded-For')
  if (xForwardedForHeader) {
    if (Array.isArray(xForwardedForHeader)) {
      addresses = xForwardedForHeader.join(',')
    } else {
      addresses = xForwardedForHeader
    }
  }
  return addresses.split(',')[0].trim()
}

@Controller('api/v0/requests')
@ClassMiddleware([cors()])
export class RequestController {
  static inject = [
    'requestRepository',
    'requestPresentationService',
    'metadataService',
  ] as const

  constructor(
    private readonly requestRepository: RequestRepository,
    private readonly requestPresentationService: IRequestPresentationService,
    private readonly metadataService: IMetadataService
  ) {}

  @Get(':cid')
  private async getStatusForCid(req: ExpReq, res: ExpRes): Promise<ExpRes<any>> {
    logger.debug(`Get info for ${req.params.cid}`)

    try {
      const cid = toCID(req.params.cid)
      if (!cid) {
        return res.status(StatusCodes.BAD_REQUEST).json({
          error: 'CID is empty',
        })
      }
      const request = await this.requestRepository.findByCid(cid)
      if (!request) {
        return res.status(StatusCodes.OK).json({
          error: "Request doesn't exist",
        })
      }

      const body = await this.requestPresentationService.body(request)
      return res.status(StatusCodes.OK).json(body)
    } catch (err) {
      const errmsg = `Loading request status for CID ${req.params.cid} failed: ${err.message}`
      logger.err(errmsg)
      return res.status(StatusCodes.BAD_REQUEST).json({
        error: errmsg,
      })
    }
  }

  @Post()
  @Middleware([bodyParser.raw({type: 'application/vnd.ipld.car'})])
  async createRequest(req: ExpReq, res: ExpRes): Promise<ExpRes<any>> {
    try {
      logger.debug(`Create request ${JSON.stringify(req.body)}`)

      let requestParams: RequestAnchorParams
      try {
        requestParams = (new AnchorRequestParamsParser()).parse(req)
      } catch (err) {
        return this.getBadRequestResponse(req, res, err)
      }

      const cid = requestParams.tip
      const streamId = requestParams.streamId

      if (!cid) {
        return res.status(StatusCodes.BAD_REQUEST).json({
          error: 'CID is empty',
        })
      }

      if (!streamId) {
        return res.status(StatusCodes.BAD_REQUEST).json({
          error: 'Stream ID is empty',
        })
      }

<<<<<<< HEAD
      let timestamp = requestParams.timestamp ?? new Date()

=======
>>>>>>> 68eebdb7
      const found = await this.requestRepository.findByCid(cid)
      if (found) {
        const body = await this.requestPresentationService.body(found)
        return res.status(StatusCodes.ACCEPTED).json(body)
      }

      let timestamp = new Date()
      if (req.body.timestamp) {
        timestamp = new Date(req.body.timestamp)
      }

      // Store metadata from genesis to the database
      // TODO CDB-2151 This should be moved out of RequestController
      if (isRequestAnchorParamsV2(requestParams)) {
        await this.metadataService.fill(streamId, requestParams.genesisFields)
      } else {
        await this.metadataService.fillFromIpfs(streamId)
      }

      // Intentionally don't await the pinStream promise, let it happen in the background.
      Metrics.count(METRIC_NAMES.ANCHOR_REQUESTED, 1, { ip_addr: req.ip })

      const request = new Request()
      request.cid = cid.toString()
      request.origin = parseOrigin(req)
      request.streamId = streamId.toString()
      request.status = RequestStatus.PENDING
      request.message = 'Request is pending.'
      // We don't actually know with certainty that the stream is pinned, since the pinStream
      // call above can fail and swallows errors, but marking it as pinned incorrectly is harmless,
      // and this way we ensure the request is picked up by garbage collection.
      request.pinned = true
      request.timestamp = timestamp

      const storedRequest = await this.requestRepository.createOrUpdate(request)
      await this.requestRepository.markPreviousReplaced(storedRequest)

      const body = await this.requestPresentationService.body(storedRequest)
      return res.status(StatusCodes.CREATED).json(body)
    } catch (err) {
      return this.getBadRequestResponse(req, res, err)
    }
  }

  private getBadRequestResponse(req: ExpReq, res: ExpRes, err: Error): ExpRes {
    const errmsg = `Creating request with streamId ${req.body.streamId} and commit CID ${req.body.cid} failed: ${err.message}`
    logger.err(errmsg)
    logger.err(err) // Log stack trace
    return res.status(StatusCodes.BAD_REQUEST).json({
      error: errmsg,
    })
  }
}<|MERGE_RESOLUTION|>--- conflicted
+++ resolved
@@ -112,20 +112,12 @@
         })
       }
 
-<<<<<<< HEAD
       let timestamp = requestParams.timestamp ?? new Date()
 
-=======
->>>>>>> 68eebdb7
       const found = await this.requestRepository.findByCid(cid)
       if (found) {
         const body = await this.requestPresentationService.body(found)
         return res.status(StatusCodes.ACCEPTED).json(body)
-      }
-
-      let timestamp = new Date()
-      if (req.body.timestamp) {
-        timestamp = new Date(req.body.timestamp)
       }
 
       // Store metadata from genesis to the database
