import { StatusCodes } from 'http-status-codes'
import { Request as ExpReq, Response as ExpRes } from 'express'

import cors from 'cors'
import { ClassMiddleware, Controller, Get, Middleware, Post } from '@overnightjs/core'

import { NonEmptyArray, toCID } from '@ceramicnetwork/common'
import { Request, RequestStatus } from '../models/request.js'
import { logger } from '../logger/index.js'
import { ServiceMetrics as Metrics } from '@ceramicnetwork/observability'
import { METRIC_NAMES } from '../settings.js'
import type { IRequestPresentationService } from '../services/request-presentation-service.type.js'
import type { RequestRepository } from '../repositories/request-repository.js'
import type { IMetadataService } from '../services/metadata-service.js'
import {
  RequestAnchorParams,
  AnchorRequestParamsParser,
  isRequestAnchorParamsV2,
} from '../ancillary/anchor-request-params-parser.js'
import bodyParser from 'body-parser'
import * as t from 'io-ts'
import * as f from 'fp-ts'
import { getMessage } from '../ancillary/throw-decoder.js'

/*
 * Get origin from a request from X-Forwarded-For.
 * Parsing according to https://developer.mozilla.org/en-US/docs/Web/HTTP/Headers/X-Forwarded-For#parsing
 *
 * If no header found, use IP address of the requester.
 *
 * TODO CDB-2185 Get it from DID signer first.
 */
function parseOrigin(req: ExpReq): string {
  let addresses = req.ip
  const xForwardedForHeader = req.get('X-Forwarded-For')
  if (xForwardedForHeader) {
    if (Array.isArray(xForwardedForHeader)) {
      addresses = xForwardedForHeader.join(',')
    } else {
      addresses = xForwardedForHeader
    }
  }
  const addressesSplit = addresses.split(',') as NonEmptyArray<string>
  return addressesSplit[0].trim()
}

@Controller('api/v0/requests')
@ClassMiddleware([cors()])
export class RequestController {
  static inject = [
    'requestRepository',
    'requestPresentationService',
    'metadataService',
    'anchorRequestParamsParser',
  ] as const

  constructor(
    private readonly requestRepository: RequestRepository,
    private readonly requestPresentationService: IRequestPresentationService,
    private readonly metadataService: IMetadataService,
    private readonly anchorRequestParamsParser: AnchorRequestParamsParser
  ) {}

  @Get(':cid')
  async getStatusForCid(req: ExpReq, res: ExpRes): Promise<ExpRes<any>> {
    logger.debug(`Get info for ${req.params['cid']}`)

    try {
      const cid = toCID(req.params['cid'] as string)
      if (!cid) {
        return res.status(StatusCodes.BAD_REQUEST).json({
          error: 'CID is empty',
        })
      }
      const request = await this.requestRepository.findByCid(cid)
      if (!request) {
        return res.status(StatusCodes.OK).json({
          error: "Request doesn't exist",
        })
      }

      const body = await this.requestPresentationService.body(request)
      return res.status(StatusCodes.OK).json(body)
    } catch (err: any) {
      const errmsg = `Loading request status for CID ${req.params['cid']} failed: ${err.message}`
      logger.err(errmsg)
      return res.status(StatusCodes.BAD_REQUEST).json({
        error: errmsg,
      })
    }
  }

  @Post()
  @Middleware([bodyParser.raw({ type: 'application/vnd.ipld.car' })])
  async createRequest(req: ExpReq, res: ExpRes): Promise<ExpRes<any>> {
    try {
      logger.debug(`Create request ${JSON.stringify(req.body)}`)

      let validation: t.Validation<RequestAnchorParams>
      try {
        validation = this.anchorRequestParamsParser.parse(req)
      } catch (err: any) {
        return this.getBadRequestResponse(req, res, err)
      }

      if (f.either.isLeft(validation)) {
        const message = validation.left.map(getMessage)[0]
        return res.status(StatusCodes.BAD_REQUEST).json({
          error: message,
        })
      }

      const requestParams = validation.right

      const cid = requestParams.cid
      const streamId = requestParams.streamId

<<<<<<< HEAD

=======
>>>>>>> 2d3fc423
      const timestamp = requestParams.timestamp ?? new Date()

      const found = await this.requestRepository.findByCid(cid)
      if (found) {
        const body = await this.requestPresentationService.body(found)
        return res.status(StatusCodes.ACCEPTED).json(body)
      }

      // Store metadata from genesis to the database
      // TODO CDB-2151 This should be moved out of RequestController
      if (isRequestAnchorParamsV2(requestParams)) {
        await this.metadataService.fill(streamId, requestParams.genesisFields)
      } else {
        await this.metadataService.fillFromIpfs(streamId)
      }

      // Intentionally don't await the pinStream promise, let it happen in the background.
      Metrics.count(METRIC_NAMES.ANCHOR_REQUESTED, 1, { ip_addr: req.ip })

      const request = new Request()
      request.cid = cid.toString()
      request.origin = parseOrigin(req)
      request.streamId = streamId.toString()
      request.status = RequestStatus.PENDING
      request.message = 'Request is pending.'
      // We don't actually know with certainty that the stream is pinned, since the pinStream
      // call above can fail and swallows errors, but marking it as pinned incorrectly is harmless,
      // and this way we ensure the request is picked up by garbage collection.
      request.pinned = true
      request.timestamp = timestamp

      const storedRequest = await this.requestRepository.createOrUpdate(request)
      await this.requestRepository.markPreviousReplaced(storedRequest)

      const body = await this.requestPresentationService.body(storedRequest)
      return res.status(StatusCodes.CREATED).json(body)
    } catch (err: any) {
      return this.getBadRequestResponse(req, res, err)
    }
  }

  private getBadRequestResponse(req: ExpReq, res: ExpRes, err: Error): ExpRes {
    const errmsg = `Creating request with streamId ${req.body.streamId} and commit CID ${req.body.cid} failed: ${err.message}`
    logger.err(errmsg)
    logger.err(err) // Log stack trace
    return res.status(StatusCodes.BAD_REQUEST).json({
      error: errmsg,
    })
  }
}<|MERGE_RESOLUTION|>--- conflicted
+++ resolved
@@ -115,10 +115,6 @@
       const cid = requestParams.cid
       const streamId = requestParams.streamId
 
-<<<<<<< HEAD
-
-=======
->>>>>>> 2d3fc423
       const timestamp = requestParams.timestamp ?? new Date()
 
       const found = await this.requestRepository.findByCid(cid)
