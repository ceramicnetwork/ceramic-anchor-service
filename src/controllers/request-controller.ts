import { StatusCodes } from 'http-status-codes'
import { Request as ExpReq, Response as ExpRes } from 'express'

import cors from 'cors'
import { ClassMiddleware, Controller, Get, Middleware, Post } from '@overnightjs/core'

import { NonEmptyArray, toCID } from '@ceramicnetwork/common'
import { Request, RequestStatus } from '../models/request.js'
import { logger } from '../logger/index.js'
import { ServiceMetrics as Metrics } from '@ceramicnetwork/observability'
import { METRIC_NAMES } from '../settings.js'
import type { IRequestPresentationService } from '../services/request-presentation-service.type.js'
import type { RequestRepository } from '../repositories/request-repository.js'
import type { IMetadataService } from '../services/metadata-service.js'
import {
  AnchorRequestParamsParser,
  isRequestAnchorParamsV2,
} from '../ancillary/anchor-request-params-parser.js'
import bodyParser from 'body-parser'
import { isLeft } from 'fp-ts/lib/Either.js'
import { makeErrorMessage } from '../ancillary/throw-decoder.js'

/*
 * Get origin from a request from `did` header.
 *
 * If not found, use X-Forwarded-For header as origin.
 * Parsing according to https://developer.mozilla.org/en-US/docs/Web/HTTP/Headers/X-Forwarded-For#parsing
 *
 * If no header found, use IP address of the requester.
 */
function parseOrigin(req: ExpReq): string {
  const didHeader = req.get('did')
  if (didHeader) return didHeader
  const sourceIp = req.get('sourceIp')
  if (sourceIp) return sourceIp
  let addresses = req.ip
  const xForwardedForHeader = req.get('X-Forwarded-For')
  if (xForwardedForHeader) {
    if (Array.isArray(xForwardedForHeader)) {
      addresses = xForwardedForHeader.join(',')
    } else {
      addresses = xForwardedForHeader
    }
  }
  const addressesSplit = addresses.split(',') as NonEmptyArray<string>
  return addressesSplit[0].trim()
}

@Controller('api/v0/requests')
@ClassMiddleware([cors()])
export class RequestController {
  static inject = [
    'requestRepository',
    'requestPresentationService',
    'metadataService',
    'anchorRequestParamsParser',
  ] as const

  constructor(
    private readonly requestRepository: RequestRepository,
    private readonly requestPresentationService: IRequestPresentationService,
    private readonly metadataService: IMetadataService,
    private readonly anchorRequestParamsParser: AnchorRequestParamsParser
  ) {}

  @Get(':cid')
  async getStatusForCid(req: ExpReq, res: ExpRes): Promise<ExpRes<any>> {
    logger.debug(`Get info for ${req.params['cid']}`)

    try {
      const cid = toCID(req.params['cid'] as string)
      if (!cid) {
        return res.status(StatusCodes.BAD_REQUEST).json({
          error: 'CID is empty',
        })
      }
      const request = await this.requestRepository.findByCid(cid)
      if (!request) {
        return res.status(StatusCodes.OK).json({
          error: "Request doesn't exist",
        })
      }

      const body = await this.requestPresentationService.body(request)
      return res.status(StatusCodes.OK).json(body)
    } catch (err: any) {
      const errmsg = `Loading request status for CID ${req.params['cid']} failed: ${err.message}`
      logger.err(errmsg)
      return res.status(StatusCodes.BAD_REQUEST).json({
        error: errmsg,
      })
    }
  }

  @Post()
  @Middleware([bodyParser.raw({ type: 'application/vnd.ipld.car' })])
  async createRequest(req: ExpReq, res: ExpRes): Promise<ExpRes<any>> {
    const origin = parseOrigin(req)
    try {
      logger.debug(`Create request ${JSON.stringify(req.body)}`)

<<<<<<< HEAD
      const validation = this.anchorRequestParamsParser.parse(req)
=======
      let validation: t.Validation<RequestAnchorParams>
      try {
        validation = this.anchorRequestParamsParser.parse(req)
      } catch (err: any) {
        return this.getBadRequestResponse(req, res, err, origin)
      }
>>>>>>> 3483610a

      if (isLeft(validation)) {
        return res.status(StatusCodes.BAD_REQUEST).json({
          error: makeErrorMessage(validation.left),
        })
      }

      const requestParams = validation.right

      const cid = requestParams.cid
      const streamId = requestParams.streamId

      const timestamp = requestParams.timestamp ?? new Date()

      const found = await this.requestRepository.findByCid(cid)
      if (found) {
        const body = await this.requestPresentationService.body(found)
        return res.status(StatusCodes.ACCEPTED).json(body)
      }

      // Store metadata from genesis to the database
      // TODO CDB-2151 This should be moved out of RequestController
      if (isRequestAnchorParamsV2(requestParams)) {
        await this.metadataService.fill(streamId, requestParams.genesisFields)
      } else {
        await this.metadataService.fillFromIpfs(streamId)
      }

      // Intentionally don't await the pinStream promise, let it happen in the background.
      Metrics.count(METRIC_NAMES.ANCHOR_REQUESTED, 1, { ip_addr: req.ip })

      const request = new Request()
      request.cid = cid.toString()
      request.origin = origin
      request.streamId = streamId.toString()
      request.status = RequestStatus.PENDING
      request.message = 'Request is pending.'
      // We don't actually know with certainty that the stream is pinned, since the pinStream
      // call above can fail and swallows errors, but marking it as pinned incorrectly is harmless,
      // and this way we ensure the request is picked up by garbage collection.
      request.pinned = true
      request.timestamp = timestamp

      const storedRequest = await this.requestRepository.createOrUpdate(request)
      await this.requestRepository.markPreviousReplaced(storedRequest)

      const body = await this.requestPresentationService.body(storedRequest)
      return res.status(StatusCodes.CREATED).json(body)
    } catch (err: any) {
<<<<<<< HEAD
      const errmsg = `Creating request with streamId ${req.body.streamId} and commit CID ${req.body.cid} failed: ${err.message}`
      logger.err(errmsg)
      logger.err(err) // Log stack trace
      return res.status(StatusCodes.BAD_REQUEST).json({
        error: errmsg,
      })
    }
  }
=======
      return this.getBadRequestResponse(req, res, err, origin)
    }
  }

  private getBadRequestResponse(req: ExpReq, res: ExpRes, err: Error, origin: string): ExpRes {
    const errmsg = `Creating request with streamId ${req.body.streamId} and commit CID ${req.body.cid} from ${origin} failed: ${err.message}`
    logger.err(errmsg)
    logger.err(err) // Log stack trace
    return res.status(StatusCodes.BAD_REQUEST).json({
      error: errmsg,
    })
  }
>>>>>>> 3483610a
}<|MERGE_RESOLUTION|>--- conflicted
+++ resolved
@@ -99,16 +99,7 @@
     try {
       logger.debug(`Create request ${JSON.stringify(req.body)}`)
 
-<<<<<<< HEAD
       const validation = this.anchorRequestParamsParser.parse(req)
-=======
-      let validation: t.Validation<RequestAnchorParams>
-      try {
-        validation = this.anchorRequestParamsParser.parse(req)
-      } catch (err: any) {
-        return this.getBadRequestResponse(req, res, err, origin)
-      }
->>>>>>> 3483610a
 
       if (isLeft(validation)) {
         return res.status(StatusCodes.BAD_REQUEST).json({
@@ -158,16 +149,6 @@
       const body = await this.requestPresentationService.body(storedRequest)
       return res.status(StatusCodes.CREATED).json(body)
     } catch (err: any) {
-<<<<<<< HEAD
-      const errmsg = `Creating request with streamId ${req.body.streamId} and commit CID ${req.body.cid} failed: ${err.message}`
-      logger.err(errmsg)
-      logger.err(err) // Log stack trace
-      return res.status(StatusCodes.BAD_REQUEST).json({
-        error: errmsg,
-      })
-    }
-  }
-=======
       return this.getBadRequestResponse(req, res, err, origin)
     }
   }
@@ -180,5 +161,4 @@
       error: errmsg,
     })
   }
->>>>>>> 3483610a
 }