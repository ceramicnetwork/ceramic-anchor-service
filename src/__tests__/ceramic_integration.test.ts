--- conflicted
+++ resolved
@@ -1,4 +1,4 @@
-import { CeramicDaemon, DaemonConfig } from '@ceramicnetwork/cli';
+import { CeramicDaemon, DaemonConfig } from '@ceramicnetwork/cli'
 import Ceramic from '@ceramicnetwork/core'
 import { AnchorStatus, IpfsApi, Stream, SyncOptions } from '@ceramicnetwork/common'
 
@@ -217,15 +217,6 @@
     // Start anchor services
     const daemonPort1 = await getPort()
     const daemonPort2 = await getPort()
-<<<<<<< HEAD
-=======
-    daemon1 = new CeramicDaemon(casCeramic1, DaemonConfig.fromObject({'http-api': { port: daemonPort1 }}))
-    daemon2 = new CeramicDaemon(casCeramic1, DaemonConfig.fromObject({'http-api': { port: daemonPort2 }}))
-    await daemon1.listen()
-    await daemon2.listen()
-
-    // Start anchor services
->>>>>>> 80207968
     dbConnection1 = await DBConnection.create()
     const casPort1 = await getPort()
     cas1 = await makeCAS(dbConnection1, {
@@ -253,8 +244,14 @@
       makeCeramicCore(ipfs3, 'http://localhost:' + casPort1, ganacheURL),
       makeCeramicCore(ipfs4, 'http://localhost:' + casPort2, ganacheURL),
     ])
-    daemon1 = new CeramicDaemon(casCeramic1, { port: daemonPort1 })
-    daemon2 = new CeramicDaemon(casCeramic1, { port: daemonPort2 })
+    daemon1 = new CeramicDaemon(
+      casCeramic1,
+      DaemonConfig.fromObject({ 'http-api': { port: daemonPort1 } })
+    )
+    daemon2 = new CeramicDaemon(
+      casCeramic1,
+      DaemonConfig.fromObject({ 'http-api': { port: daemonPort2 } })
+    )
     await daemon1.listen()
     await daemon2.listen()
 
