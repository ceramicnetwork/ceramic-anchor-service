import 'reflect-metadata'
import 'dotenv/config'

import { Config } from 'node-config-ts'
import type { Knex } from 'knex'
import { logger } from './logger/index.js'
import { CeramicAnchorServer } from './server.js'
import { METRIC_NAMES } from './settings.js'
import { IpfsService } from './services/ipfs-service.js'
import type { IIpfsService } from './services/ipfs-service.type.js'
import { AnchorService } from './services/anchor-service.js'
import { TaskSchedulerService } from './services/task-scheduler-service.js'
import { BlockchainService } from './services/blockchain/blockchain-service.js'
import { HTTPEventProducerService } from './services/event-producer/http/http-event-producer-service.js'
import { AnchorRepository } from './repositories/anchor-repository.js'
import { RequestRepository } from './repositories/request-repository.js'
import { TransactionRepository } from './repositories/transaction-repository.js'
import { HealthcheckController } from './controllers/healthcheck-controller.js'
import { AnchorController } from './controllers/anchor-controller.js'
import { RequestController } from './controllers/request-controller.js'
import { ServiceInfoController } from './controllers/service-info-controller.js'
import { EthereumBlockchainService } from './services/blockchain/ethereum/ethereum-blockchain-service.js'
import {
  DEFAULT_TRACE_SAMPLE_RATIO,
  ServiceMetrics as Metrics,
} from '@ceramicnetwork/observability'
import { version } from './version.js'
import { cleanupConfigForLogging, normalizeConfig } from './normalize-config.util.js'
import type { Injector } from 'typed-inject'
import type { EventProducerService } from './services/event-producer/event-producer-service.js'
import { RequestPresentationService } from './services/request-presentation-service.js'
import type { IMetadataService } from './services/metadata-service.js'
import { MetadataService } from './services/metadata-service.js'
import { MetadataRepository } from './repositories/metadata-repository.js'
import { AppMode } from './app-mode.js'
import { UnreachableCaseError } from '@ceramicnetwork/common'
import { AnchorRequestParamsParser } from './ancillary/anchor-request-params-parser.js'
import { HealthcheckService, IHealthcheckService } from './services/healthcheck-service.js'
import { RequestService } from './services/request-service.js'
import { AnchorBatchSqsQueueService } from './services/queue/sqs-queue-service.js'
import { InMemoryMerkleCarService, S3MerkleCarService } from './services/merkle-car-service.js'

type DependenciesContext = {
  config: Config
  dbConnection: Knex
}

type ProvidedContext = {
  anchorService: AnchorService
  requestRepository: RequestRepository
  anchorRepository: AnchorRepository
  transactionRepository: TransactionRepository
  blockchainService: BlockchainService
  eventProducerService: EventProducerService
  ipfsService: IIpfsService
  markReadyScheduler: TaskSchedulerService
  requestPresentationService: RequestPresentationService
  metadataService: IMetadataService
  healthcheckService: IHealthcheckService
  anchorRequestParamsParser: AnchorRequestParamsParser
  requestService: RequestService
  continualAnchoringService: SchedulerService
} & DependenciesContext

/**
 * Ceramic Anchor Service application
 */
export class CeramicAnchorApp {
  private _server?: CeramicAnchorServer
  readonly container: Injector<ProvidedContext>
  private readonly config: Config
  private readonly mode: AppMode
  private readonly anchorsSupported: boolean

  constructor(container: Injector<DependenciesContext>) {
    this.config = container.resolve('config')
    normalizeConfig(this.config)
    this.mode = this.config.mode as AppMode
    this.anchorsSupported =
      this.mode === AppMode.ANCHOR ||
      this.mode === AppMode.BUNDLED ||
      this.mode === AppMode.CONTINUAL_ANCHORING ||
      this.config.anchorControllerEnabled

    // TODO: Selectively register only the global singletons needed based on the config

    this.container = container
      // register repositories
      .provideClass('metadataRepository', MetadataRepository)
      .provideFactory('requestRepository', RequestRepository.make)
      .provideClass('anchorRepository', AnchorRepository)
      .provideClass('transactionRepository', TransactionRepository)
      // register services
      .provideFactory('blockchainService', EthereumBlockchainService.make)
      .provideClass('eventProducerService', HTTPEventProducerService)
      .provideClass('ipfsService', IpfsService)
      .provideClass('metadataService', MetadataService)
      .provideClass('anchorBatchQueueService', AnchorBatchSqsQueueService)
      .provideClass('anchorService', AnchorService)
      .provideClass('markReadyScheduler', TaskSchedulerService)
      .provideClass('healthcheckService', HealthcheckService)
      .provideClass('requestPresentationService', RequestPresentationService)
      .provideClass('anchorRequestParamsParser', AnchorRequestParamsParser)
      .provideClass('requestService', RequestService)
      .provideClass('continualAnchoringService', SchedulerService)

    if (this.config.carStorage.mode === 's3') {
      this.container.provideClass('merkleCarService', S3MerkleCarService)
    } else if (this.config.carStorage.mode === 'inmemory') {
      this.container.provideClass('merkleCarService', InMemoryMerkleCarService)
    } else {
      throw new Error(`Unrecognized carStorage mode: ${this.config.carStorage.mode}`)
    }

    try {
      Metrics.start(
        this.config.metrics.collectorHost,
        'cas-' + this.mode,
        DEFAULT_TRACE_SAMPLE_RATIO,
        null,
        false
      )
      Metrics.count('HELLO', 1)
      logger.imp('Metrics exporter started')
    } catch (e: any) {
      logger.err(e)
      // start anchor service even if metrics threw an error
    }
  }

  async anchor(): Promise<void> {
    const anchorService = this.container.resolve('anchorService')
    return anchorService.anchorRequests()
  }

  /**
   * Start application
   */
  async start(): Promise<void> {
    const configLogString = JSON.stringify(cleanupConfigForLogging(this.config), null, 2)
    logger.imp(
      `Starting Ceramic Anchor Service at version ${version} with config:\n${configLogString}`
    )

    const blockchainService = this.container.resolve('blockchainService')
    await blockchainService.connect()

    if (this.anchorsSupported) {
      const ipfsService = this.container.resolve('ipfsService')
      await ipfsService.init()
    }

    switch (this.mode) {
      case AppMode.SERVER:
        await this._startServer()
        break
      case AppMode.ANCHOR:
        await this._startAnchorAndGarbageCollection()
        break
      case AppMode.BUNDLED:
        await this._startBundled()
        break
      case AppMode.SCHEDULER:
        await this._startScheduler()
        break
      case AppMode.CONTINUAL_ANCHORING:
        await this._startContinualAnchoring()
        break
      default:
        throw new UnreachableCaseError(this.mode, `Unknown application mode ${this.mode}`)
    }
    logger.imp(`Ceramic Anchor Service initiated ${this.mode} mode`)
  }

<<<<<<< HEAD
  async stop(): Promise<void> {
    const schedulerService = this.container.resolve('schedulerService')
    const continualAnchoringService = this.container.resolve('continualAnchoringService')

    await Promise.all([schedulerService.stop(), continualAnchoringService.stop()])

=======
  stop(): void {
    const markReadyScheduler = this.container.resolve('markReadyScheduler')
    markReadyScheduler.stop()
>>>>>>> 775abefa
    this._server?.stop()
  }

  /**
   * Starts the application in scheduler mode. In this mode the application will periodically create a
   * batch of requests to process by changing their status to READY. If a batch was created an `anchor`
   * event will be emitted to signal that an anchor needs to be performed.The application will not create
   * a new READY batch until the last batch has been marked as PROCESSING. If the batch has not been serviced
   * in a timely manner a new event will be emitted.
   * @private
   */
  private async _startScheduler(): Promise<void> {
    const anchorService = this.container.resolve('anchorService')
    const markReadyScheduler = this.container.resolve('markReadyScheduler')
    markReadyScheduler.start(
      async () => await anchorService.emitAnchorEventIfReady(),
      this.config.schedulerIntervalMS
    )
  }

  /**
   * Starts bundled application (API + periodic anchoring)
   * @private
   */
  private async _startBundled(): Promise<void> {
    const anchorService = this.container.resolve('anchorService')
    const markReadyScheduler = this.container.resolve('markReadyScheduler')
    markReadyScheduler.start(async () => {
      await anchorService.anchorRequests()
    })
    await this._startServer()
  }

  /**
   * Start application in Server mode, which will accept and store anchor requests in a database, but not actually submit any anchors to the blockchain.
   * @private
   */
  private async _startServer(): Promise<void> {
    const controllers: Array<any> = [
      this.container.injectClass(HealthcheckController),
      this.container.injectClass(ServiceInfoController),
      this.container.injectClass(RequestController),
    ]
    if (this.config.anchorControllerEnabled) {
      const anchorController = this.container.injectClass(AnchorController)
      controllers.push(anchorController)
    }
    this._server = new CeramicAnchorServer(controllers, this.config)
    await this._server.start(this.config.port)
  }

  /**
   * Starts application in anchoring mode, without the API server. This will cause the process to
   * startup, read the database for pending anchors requests, and perform a single anchor on chain
   * before shutting down.
   * If the anchor is successful, will also perform a round of garbage collecting old pinned streams
   * before shutting down.
   * @private
   */
  private async _startAnchorAndGarbageCollection(): Promise<void> {
    const anchorService = this.container.resolve('anchorService')
    await anchorService.anchorRequests().catch((error) => {
      logger.err(`Error when anchoring: ${error}`)
      Metrics.count(METRIC_NAMES.ERROR_WHEN_ANCHORING, 1, {
        message: error.message.substring(0, 50),
      })
      logger.err('Exiting')
      process.exit(1)
    })
    logger.imp(
      `Temporarily skipping stream garbage collection to avoid unpinning important streams from private node`
    )

    // TODO: Uncomment once CAS has its own Ceramic node
    // await anchorService.garbageCollectPinnedStreams().catch((error) => {
    //   logger.err(`Error when garbage collecting pinned streams: ${error}`)
    //   logger.err('Exiting')
    //   process.exit(1)
    // })
    process.exit()
  }

  private async _startContinualAnchoring(): Promise<void> {
    const anchorService = this.container.resolve('anchorService')
    const continualAnchoringService = this.container.resolve('continualAnchoringService')

    const controller = new AbortController()
    let shutdownInProgress: Promise<void> | undefined
    const shutdownSignalHandler = () => {
      if (!shutdownInProgress) {
        logger.imp('Gracefully shutting down continual anchoring')
        controller.abort()
        shutdownInProgress = this.stop()
          .then(() => {
            process.exit(0)
          })
          .catch((error) => {
            console.error(error)
            process.exit(1)
          })
      }
    }
    process.on('SIGINT', shutdownSignalHandler)
    process.on('SIGTERM', shutdownSignalHandler)
    process.on('SIGQUIT', shutdownSignalHandler)

    const task = async () => {
      await anchorService.anchorRequests({ signal: controller.signal }).catch((error) => {
        logger.err(`Error when anchoring: ${error}`)
        Metrics.count(METRIC_NAMES.ERROR_WHEN_ANCHORING, 1, {
          message: error.message.substring(0, 50),
        })
      })

      logger.imp(
        `Temporarily skipping stream garbage collection to avoid unpinning important streams from private node`
      )
      // TODO: Uncomment once CAS has its own Ceramic node
      // await anchorService.garbageCollectPinnedStreams().catch((error) => {
      //   logger.err(`Error when garbage collecting pinned streams: ${error}`)
      // })
    }

    continualAnchoringService.start(task, this.config.schedulerIntervalMS)
  }
}<|MERGE_RESOLUTION|>--- conflicted
+++ resolved
@@ -59,7 +59,7 @@
   healthcheckService: IHealthcheckService
   anchorRequestParamsParser: AnchorRequestParamsParser
   requestService: RequestService
-  continualAnchoringService: SchedulerService
+  continualAnchoringScheduler: TaskSchedulerService
 } & DependenciesContext
 
 /**
@@ -102,7 +102,7 @@
       .provideClass('requestPresentationService', RequestPresentationService)
       .provideClass('anchorRequestParamsParser', AnchorRequestParamsParser)
       .provideClass('requestService', RequestService)
-      .provideClass('continualAnchoringService', SchedulerService)
+      .provideClass('continualAnchoringScheduler', TaskSchedulerService)
 
     if (this.config.carStorage.mode === 's3') {
       this.container.provideClass('merkleCarService', S3MerkleCarService)
@@ -172,18 +172,12 @@
     logger.imp(`Ceramic Anchor Service initiated ${this.mode} mode`)
   }
 
-<<<<<<< HEAD
   async stop(): Promise<void> {
-    const schedulerService = this.container.resolve('schedulerService')
-    const continualAnchoringService = this.container.resolve('continualAnchoringService')
-
-    await Promise.all([schedulerService.stop(), continualAnchoringService.stop()])
-
-=======
-  stop(): void {
     const markReadyScheduler = this.container.resolve('markReadyScheduler')
-    markReadyScheduler.stop()
->>>>>>> 775abefa
+    const continualAnchoringScheduler = this.container.resolve('continualAnchoringScheduler')
+
+    await Promise.all([markReadyScheduler.stop(), continualAnchoringScheduler.stop()])
+
     this._server?.stop()
   }
 
@@ -268,7 +262,7 @@
 
   private async _startContinualAnchoring(): Promise<void> {
     const anchorService = this.container.resolve('anchorService')
-    const continualAnchoringService = this.container.resolve('continualAnchoringService')
+    const continualAnchoringScheduler = this.container.resolve('continualAnchoringScheduler')
 
     const controller = new AbortController()
     let shutdownInProgress: Promise<void> | undefined
@@ -307,6 +301,6 @@
       // })
     }
 
-    continualAnchoringService.start(task, this.config.schedulerIntervalMS)
+    continualAnchoringScheduler.start(task, this.config.schedulerIntervalMS)
   }
 }