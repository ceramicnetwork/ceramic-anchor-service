import 'reflect-metadata'
import 'dotenv/config'

import { Config } from 'node-config-ts'
import { instanceCachingFactory, DependencyContainer } from 'tsyringe'

import { logger } from './logger/index.js'
import { CeramicAnchorServer } from './server.js'
import type { Connection } from 'typeorm'
import { IpfsServiceImpl } from './services/ipfs-service.js'
import { AnchorService } from './services/anchor-service.js'
import { SchedulerService } from './services/scheduler-service.js'
import { BlockchainService } from './services/blockchain/blockchain-service.js'
import { SQSEventProducerService } from './services/event-producer/sqs/sqs-event-producer-service.js'

import { AnchorRepository } from './repositories/anchor-repository.js'
import { RequestRepository } from './repositories/request-repository.js'
import { CeramicServiceImpl } from './services/ceramic-service.js'
import { HealthcheckController } from './controllers/healthcheck-controller.js'
import { AnchorController } from './controllers/anchor-controller.js'
import { RequestController } from './controllers/request-controller.js'
import { ServiceInfoController } from './controllers/service-info-controller.js'
import { EthereumBlockchainService } from './services/blockchain/ethereum/ethereum-blockchain-service.js'

import cloneDeep from 'lodash.clonedeep'

const version = process.env.npm_package_version
/**
 * Ceramic Anchor Service application
 */
export class CeramicAnchorApp {
  private _schedulerService: SchedulerService
  private _server: CeramicAnchorServer

  constructor(
    private readonly container: DependencyContainer,
    private readonly config: Config,
    dbConnection: Connection
  ) {
    CeramicAnchorApp._normalizeConfig(config)

    // TODO: Selectively register only the global singletons needed based on the config

    // register config
    container.register('config', {
      useFactory: instanceCachingFactory<Config>((c) => config),
    })

    // register database connection
    container.register('dbConnection', {
      useFactory: instanceCachingFactory<Connection>((c) => dbConnection),
    })

    // register repositories
    container.registerSingleton('anchorRepository', AnchorRepository)
    container.registerSingleton('requestRepository', RequestRepository)

    // register services
    container.register('blockchainService', {
      useFactory: instanceCachingFactory<EthereumBlockchainService>((c) =>
        EthereumBlockchainService.make(config)
      ),
    })
    container.registerSingleton('eventProducerService', SQSEventProducerService)
    container.registerSingleton('anchorService', AnchorService)
    container.registerSingleton('ceramicService', CeramicServiceImpl)
    container.registerSingleton('ipfsService', IpfsServiceImpl)
    container.registerSingleton('schedulerService', SchedulerService)

    // register controllers
    container.registerSingleton('healthcheckController', HealthcheckController)
    container.registerSingleton('requestController', RequestController)
    container.registerSingleton('serviceInfoController', ServiceInfoController)

    if (config.anchorControllerEnabled) {
      container.registerSingleton('anchorController', AnchorController)
    }
  }

  /**
   * Handles normalizing the arguments passed via the config, for example turning string
   * representations of booleans and numbers into the proper types
   */
  static _normalizeConfig(config: Config): void {
    config.mode = config.mode.trim().toLowerCase()
    if (typeof config.merkleDepthLimit == 'string') {
      config.merkleDepthLimit = parseInt(config.merkleDepthLimit)
    }

    const replaceBools = function (o) {
      for (const prop of Object.keys(o)) {
        if (o[prop] === 'true' || o[prop] === 'false') {
          o[prop] = o[prop] === 'true'
        }
        if (o[prop] !== null && typeof o[prop] === 'object') {
          replaceBools(o[prop])
        }
      }
    }
    replaceBools(config)
  }

  /**
   * Returns a copy of the config with any sensitive information removed so it is safe to log
   * @param config
   */
  static _cleanupConfigForLogging(config): Record<string, any> {
    const configCopy = cloneDeep(config)
    delete configCopy?.blockchain?.connectors?.ethereum?.account?.privateKey
    delete configCopy?.awsSqsUrl
    return configCopy
  }

  /**
   * Returns true when we're running in a config that may do an anchor.
   * @private
   */
  private _anchorsSupported(): Boolean {
    return (
      this.config.mode == 'anchor' ||
      this.config.mode == 'bundled' ||
      this.config.anchorControllerEnabled
    )
  }

  public async anchor(): Promise<void> {
    const anchorService: AnchorService = this.container.resolve<AnchorService>('anchorService')
    return anchorService.anchorRequests()
  }

  /**
   * Start application
   */
  public async start(): Promise<void> {
    const configLogString = JSON.stringify(
      CeramicAnchorApp._cleanupConfigForLogging(this.config),
      null,
      2
    )
    logger.imp(
      `Starting Ceramic Anchor Service at version ${version} with config:\n${configLogString}`
    )

    const blockchainService: BlockchainService =
      this.container.resolve<BlockchainService>('blockchainService')
    await blockchainService.connect()

    if (this._anchorsSupported()) {
      const ipfsService: IpfsServiceImpl = this.container.resolve<IpfsServiceImpl>('ipfsService')
      await ipfsService.init()
    }

    switch (this.config.mode) {
      case 'server': {
        await this._startServer()
        break
      }
      case 'anchor': {
        await this._startAnchorAndGarbageCollection()
        break
      }
      case 'bundled': {
        await this._startBundled()
        break
      }
      case 'scheduler': {
        await this._startScheduler()
        break
      }

      default: {
        logger.err(`Unknown application mode ${this.config.mode}`)
        process.exit(1)
      }
    }
    logger.imp(`Ceramic Anchor Service initiated ${this.config.mode} mode`)
  }

  public stop(): void {
    if (this._schedulerService) {
      this._schedulerService.stop()
    }
    if (this._server) {
      this._server.stop()
    }
  }

  /**
   * Starts the application in scheduler mode. In this mode the application will periodically create a
   * batch of requests to process by changing their status to READY. If a batch was created an `anchor`
   * event will be emitted to signal that an anchor needs to be performed.The application will not create
   * a new READY batch until the last batch has been marked as PROCESSING. If the batch has not been serviced
   * in a timely manner a new event will be emitted.
   * @private
   */
  private async _startScheduler(): Promise<void> {
    this._schedulerService = this.container.resolve<SchedulerService>('schedulerService')
    const anchorService: AnchorService = this.container.resolve<AnchorService>('anchorService')
    this._schedulerService.start(async () => await anchorService.emitAnchorEventIfReady())
  }

  /**
   * Starts bundled application (API + periodic anchoring)
   * @private
   */
  private async _startBundled(): Promise<void> {
    this._schedulerService = this.container.resolve<SchedulerService>('schedulerService')
    const anchorService: AnchorService = this.container.resolve<AnchorService>('anchorService')
    this._schedulerService.start(async () => {
<<<<<<< HEAD
      await anchorService.emitAnchorEventIfReady()
=======
>>>>>>> 63aac006
      await anchorService.anchorRequests()
    })
    await this._startServer()
  }

  /**
   * Start application in Server mode, which will accept and store anchor requests in a database, but not actually submit any anchors to the blockchain.
   * @private
   */
  private async _startServer(): Promise<void> {
    this._server = new CeramicAnchorServer(this.container)
    await this._server.start(this.config.port)
  }

  /**
   * Starts application in anchoring mode, without the API server. This will cause the process to
   * startup, read the database for pending anchors requests, and perform a single anchor on chain
   * before shutting down.
   * If the anchor is successful, will also perform a round of garbage collecting old pinned streams
   * before shutting down.
   * @private
   */
  private async _startAnchorAndGarbageCollection(): Promise<void> {
    const anchorService: AnchorService = this.container.resolve<AnchorService>('anchorService')
    await anchorService.anchorRequests().catch((error) => {
      logger.err(`Error when anchoring: ${error}`)
      logger.err('Exiting')
      process.exit(1)
    })
    logger.imp(
      `Temporarily skipping stream garbage collection to avoid unpinning important streams from private node`
    )

    // TODO: Uncomment once CAS has its own Ceramic node
    // await anchorService.garbageCollectPinnedStreams().catch((error) => {
    //   logger.err(`Error when garbage collecting pinned streams: ${error}`)
    //   logger.err('Exiting')
    //   process.exit(1)
    // })
    process.exit()
  }
}<|MERGE_RESOLUTION|>--- conflicted
+++ resolved
@@ -207,10 +207,6 @@
     this._schedulerService = this.container.resolve<SchedulerService>('schedulerService')
     const anchorService: AnchorService = this.container.resolve<AnchorService>('anchorService')
     this._schedulerService.start(async () => {
-<<<<<<< HEAD
-      await anchorService.emitAnchorEventIfReady()
-=======
->>>>>>> 63aac006
       await anchorService.anchorRequests()
     })
     await this._startServer()
