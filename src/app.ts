import 'reflect-metadata'
import 'dotenv/config'

import { Config } from 'node-config-ts'
import type { Knex } from 'knex'
import { logger } from './logger/index.js'
import { CeramicAnchorServer } from './server.js'
import { IpfsService } from './services/ipfs-service.js'
import type { IIpfsService } from './services/ipfs-service.type.js'
import { AnchorService } from './services/anchor-service.js'
import { SchedulerService } from './services/scheduler-service.js'
import { BlockchainService } from './services/blockchain/blockchain-service.js'
import { HTTPEventProducerService } from './services/event-producer/http/http-event-producer-service.js'
import { AnchorRepository } from './repositories/anchor-repository.js'
import { RequestRepository } from './repositories/request-repository.js'
import { TransactionRepository } from './repositories/transaction-repository.js'
import { CeramicServiceImpl } from './services/ceramic-service.js'
import type { CeramicService } from './services/ceramic-service.js'
import { HealthcheckController } from './controllers/healthcheck-controller.js'
import { AnchorController } from './controllers/anchor-controller.js'
import { RequestController } from './controllers/request-controller.js'
import { ServiceInfoController } from './controllers/service-info-controller.js'
import { EthereumBlockchainService } from './services/blockchain/ethereum/ethereum-blockchain-service.js'
import {
  ServiceMetrics as Metrics,
  DEFAULT_TRACE_SAMPLE_RATIO,
} from '@ceramicnetwork/observability'
import { version } from './version.js'
import { cleanupConfigForLogging, normalizeConfig } from './normalize-config.util.js'
import type { Injector } from 'typed-inject'
import type { EventProducerService } from './services/event-producer/event-producer-service.js'
import { RequestPresentationService } from './services/request-presentation-service.js'
import type { IRequestPresentationService } from './services/request-presentation-service.type.js'
<<<<<<< HEAD
=======
import type { IMetadataService } from './services/metadata-service.js'
import { MetadataService } from './services/metadata-service.js'
import { MetadataRepository } from './repositories/metadata-repository.js'
>>>>>>> df0133ae

type DependenciesContext = {
  config: Config
  dbConnection: Knex
}

type ProvidedContext = {
  anchorService: AnchorService
  requestRepository: RequestRepository
  anchorRepository: AnchorRepository
  transactionRepository: TransactionRepository
  blockchainService: BlockchainService
  eventProducerService: EventProducerService
  ceramicService: CeramicService
  ipfsService: IIpfsService
  schedulerService: SchedulerService
  requestPresentationService: IRequestPresentationService
<<<<<<< HEAD
=======
  metadataService: IMetadataService
>>>>>>> df0133ae
} & DependenciesContext

/**
 * Ceramic Anchor Service application
 */
export class CeramicAnchorApp {
  private _schedulerService: SchedulerService
  private _server: CeramicAnchorServer
  readonly container: Injector<ProvidedContext>
  private readonly config: Config

  constructor(container: Injector<DependenciesContext>) {
    this.config = container.resolve('config')
    normalizeConfig(this.config)

    // TODO: Selectively register only the global singletons needed based on the config

    this.container = container
      // register repositories
      .provideClass('requestRepository', RequestRepository)
      .provideClass('anchorRepository', AnchorRepository)
      .provideClass('transactionRepository', TransactionRepository)
      // register services
      .provideFactory('blockchainService', EthereumBlockchainService.make)
      .provideClass('eventProducerService', HTTPEventProducerService)
      .provideClass('ipfsService', IpfsService)
      .provideClass('ceramicService', CeramicServiceImpl)
      .provideClass('anchorService', AnchorService)
      .provideClass('schedulerService', SchedulerService)
      .provideClass('requestPresentationService', RequestPresentationService)
<<<<<<< HEAD
=======
      .provideClass('metadataRepository', MetadataRepository)
      .provideClass('metadataService', MetadataService)
>>>>>>> df0133ae

    try {
      Metrics.start(
        this.config.metrics.collectorHost,
        'cas-' + this.config.mode,
        DEFAULT_TRACE_SAMPLE_RATIO,
        null,
        false
      )
      Metrics.count('HELLO', 1)
      logger.imp('Metrics exporter started')
    } catch (e) {
      logger.err(e)
      // start anchor service even if metrics threw an error
    }
  }

  /**
   * Returns true when we're running in a config that may do an anchor.
   * @private
   */
  private _anchorsSupported(): Boolean {
    return (
      this.config.mode == 'anchor' ||
      this.config.mode == 'bundled' ||
      this.config.anchorControllerEnabled
    )
  }

  async anchor(triggeredByAnchorEvent = false): Promise<void> {
    const anchorService = this.container.resolve('anchorService')
    return anchorService.anchorRequests(triggeredByAnchorEvent)
  }

  /**
   * Start application
   */
  async start(): Promise<void> {
    const configLogString = JSON.stringify(cleanupConfigForLogging(this.config), null, 2)
    logger.imp(
      `Starting Ceramic Anchor Service at version ${version} with config:\n${configLogString}`
    )

    const blockchainService = this.container.resolve('blockchainService')
    await blockchainService.connect()

    if (this._anchorsSupported()) {
      const ipfsService = this.container.resolve('ipfsService')
      await ipfsService.init()
    }

    switch (this.config.mode) {
      case 'server': {
        await this._startServer()
        break
      }
      case 'anchor': {
        await this._startAnchorAndGarbageCollection()
        break
      }
      case 'bundled': {
        await this._startBundled()
        break
      }
      case 'scheduler': {
        await this._startScheduler()
        break
      }

      default: {
        logger.err(`Unknown application mode ${this.config.mode}`)
        process.exit(1)
      }
    }
    logger.imp(`Ceramic Anchor Service initiated ${this.config.mode} mode`)
  }

  stop(): void {
    if (this._schedulerService) {
      this._schedulerService.stop()
    }
    if (this._server) {
      this._server.stop()
    }
  }

  /**
   * Starts the application in scheduler mode. In this mode the application will periodically create a
   * batch of requests to process by changing their status to READY. If a batch was created an `anchor`
   * event will be emitted to signal that an anchor needs to be performed.The application will not create
   * a new READY batch until the last batch has been marked as PROCESSING. If the batch has not been serviced
   * in a timely manner a new event will be emitted.
   * @private
   */
  private async _startScheduler(): Promise<void> {
    this._schedulerService = this.container.resolve('schedulerService')
    const anchorService = this.container.resolve('anchorService')
    this._schedulerService.start(async () => await anchorService.emitAnchorEventIfReady())
  }

  /**
   * Starts bundled application (API + periodic anchoring)
   * @private
   */
  private async _startBundled(): Promise<void> {
    this._schedulerService = this.container.resolve('schedulerService')
    const anchorService = this.container.resolve('anchorService')
    this._schedulerService.start(async () => {
      await anchorService.anchorRequests()
    })
    await this._startServer()
  }

  /**
   * Start application in Server mode, which will accept and store anchor requests in a database, but not actually submit any anchors to the blockchain.
   * @private
   */
  private async _startServer(): Promise<void> {
    const controllers: Array<any> = [
      this.container.injectClass(HealthcheckController),
      this.container.injectClass(ServiceInfoController),
      this.container.injectClass(RequestController),
    ]
    if (this.config.anchorControllerEnabled) {
      const anchorController = this.container.injectClass(AnchorController)
      controllers.push(anchorController)
    }
    this._server = new CeramicAnchorServer(controllers)
    await this._server.start(this.config.port)
  }

  /**
   * Starts application in anchoring mode, without the API server. This will cause the process to
   * startup, read the database for pending anchors requests, and perform a single anchor on chain
   * before shutting down.
   * If the anchor is successful, will also perform a round of garbage collecting old pinned streams
   * before shutting down.
   * @private
   */
  private async _startAnchorAndGarbageCollection(): Promise<void> {
    const anchorService: AnchorService = this.container.resolve('anchorService')
    await anchorService.anchorRequests().catch((error) => {
      logger.err(`Error when anchoring: ${error}`)
      logger.err('Exiting')
      process.exit(1)
    })
    logger.imp(
      `Temporarily skipping stream garbage collection to avoid unpinning important streams from private node`
    )

    // TODO: Uncomment once CAS has its own Ceramic node
    // await anchorService.garbageCollectPinnedStreams().catch((error) => {
    //   logger.err(`Error when garbage collecting pinned streams: ${error}`)
    //   logger.err('Exiting')
    //   process.exit(1)
    // })
    process.exit()
  }
}<|MERGE_RESOLUTION|>--- conflicted
+++ resolved
@@ -31,12 +31,9 @@
 import type { EventProducerService } from './services/event-producer/event-producer-service.js'
 import { RequestPresentationService } from './services/request-presentation-service.js'
 import type { IRequestPresentationService } from './services/request-presentation-service.type.js'
-<<<<<<< HEAD
-=======
 import type { IMetadataService } from './services/metadata-service.js'
 import { MetadataService } from './services/metadata-service.js'
 import { MetadataRepository } from './repositories/metadata-repository.js'
->>>>>>> df0133ae
 
 type DependenciesContext = {
   config: Config
@@ -54,10 +51,7 @@
   ipfsService: IIpfsService
   schedulerService: SchedulerService
   requestPresentationService: IRequestPresentationService
-<<<<<<< HEAD
-=======
   metadataService: IMetadataService
->>>>>>> df0133ae
 } & DependenciesContext
 
 /**
@@ -88,11 +82,8 @@
       .provideClass('anchorService', AnchorService)
       .provideClass('schedulerService', SchedulerService)
       .provideClass('requestPresentationService', RequestPresentationService)
-<<<<<<< HEAD
-=======
       .provideClass('metadataRepository', MetadataRepository)
       .provideClass('metadataService', MetadataService)
->>>>>>> df0133ae
 
     try {
       Metrics.start(
