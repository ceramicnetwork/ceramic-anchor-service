--- conflicted
+++ resolved
@@ -174,19 +174,8 @@
    * @private
    */
   private async _startAnchor(): Promise<void> {
-<<<<<<< HEAD
-    const ipfsService: IpfsServiceImpl = this.container.resolve<IpfsServiceImpl>('ipfsService');
-    await ipfsService.init();
-
     const anchorService: AnchorService = this.container.resolve<AnchorService>('anchorService');
     await anchorService.anchorRequests().catch((error) => {
-=======
-    this.startWithConnectionHandling(async () => {
-      const anchorService: AnchorService = this.container.resolve<AnchorService>('anchorService');
-      await anchorService.anchorRequests();
-      process.exit();
-    }).catch((error) => {
->>>>>>> f3f16268
       logger.err(`Error when anchoring: ${error}`);
       logger.err('Exiting');
       process.exit(1);
