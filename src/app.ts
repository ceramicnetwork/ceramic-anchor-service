import 'reflect-metadata'
import 'dotenv/config'

import { Config } from 'node-config-ts'
import type { Knex } from 'knex'
import { logger } from './logger/index.js'
import { CeramicAnchorServer } from './server.js'
import { METRIC_NAMES } from './settings.js'
import { IpfsService } from './services/ipfs-service.js'
import type { IIpfsService } from './services/ipfs-service.type.js'
import { AnchorService } from './services/anchor-service.js'
import { TaskSchedulerService } from './services/task-scheduler-service.js'
import { BlockchainService } from './services/blockchain/blockchain-service.js'
import { HTTPEventProducerService } from './services/event-producer/http/http-event-producer-service.js'
import { AnchorRepository } from './repositories/anchor-repository.js'
import { RequestRepository } from './repositories/request-repository.js'
import { TransactionRepository } from './repositories/transaction-repository.js'
import { HealthcheckController } from './controllers/healthcheck-controller.js'
import { AnchorController } from './controllers/anchor-controller.js'
import { RequestController } from './controllers/request-controller.js'
import { ServiceInfoController } from './controllers/service-info-controller.js'
import { EthereumBlockchainService } from './services/blockchain/ethereum/ethereum-blockchain-service.js'
import {
  DEFAULT_TRACE_SAMPLE_RATIO,
  ServiceMetrics as Metrics,
} from '@ceramicnetwork/observability'
import { version } from './version.js'
import { cleanupConfigForLogging, normalizeConfig } from './normalize-config.util.js'
import type { Injector } from 'typed-inject'
import type { EventProducerService } from './services/event-producer/event-producer-service.js'
import { RequestPresentationService } from './services/request-presentation-service.js'
import type { IMetadataService } from './services/metadata-service.js'
import { MetadataService } from './services/metadata-service.js'
import { MetadataRepository } from './repositories/metadata-repository.js'
import { AppMode } from './app-mode.js'
import { UnreachableCaseError } from '@ceramicnetwork/common'
import { AnchorRequestParamsParser } from './ancillary/anchor-request-params-parser.js'
import { HealthcheckService, IHealthcheckService } from './services/healthcheck-service.js'
import { RequestService } from './services/request-service.js'
import { AnchorBatchSqsQueueService } from './services/queue/sqs-queue-service.js'
import { makeMerkleCarService, type IMerkleCarService } from './services/merkle-car-service.js'

type DependenciesContext = {
  config: Config
  dbConnection: Knex
}

type ProvidedContext = {
  anchorService: AnchorService
  requestRepository: RequestRepository
  anchorRepository: AnchorRepository
  transactionRepository: TransactionRepository
  blockchainService: BlockchainService
  eventProducerService: EventProducerService
  ipfsService: IIpfsService
  markReadyScheduler: TaskSchedulerService
  requestPresentationService: RequestPresentationService
  metadataService: IMetadataService
  healthcheckService: IHealthcheckService
  anchorRequestParamsParser: AnchorRequestParamsParser
  requestService: RequestService
<<<<<<< HEAD
  continualAnchoringScheduler: TaskSchedulerService
=======
  merkleCarService: IMerkleCarService | null
>>>>>>> a07fc526
} & DependenciesContext

/**
 * Ceramic Anchor Service application
 */
export class CeramicAnchorApp {
  private _server?: CeramicAnchorServer
  readonly container: Injector<ProvidedContext>
  private readonly config: Config
  private readonly mode: AppMode
  private readonly anchorsSupported: boolean

  constructor(container: Injector<DependenciesContext>) {
    this.config = container.resolve('config')
    normalizeConfig(this.config)
    this.mode = this.config.mode as AppMode
    this.anchorsSupported =
      this.mode === AppMode.ANCHOR ||
      this.mode === AppMode.BUNDLED ||
      this.mode === AppMode.CONTINUAL_ANCHORING ||
      this.config.anchorControllerEnabled

    // TODO: Selectively register only the global singletons needed based on the config

    this.container = container
      // register repositories
      .provideClass('metadataRepository', MetadataRepository)
      .provideFactory('requestRepository', RequestRepository.make)
      .provideClass('anchorRepository', AnchorRepository)
      .provideClass('transactionRepository', TransactionRepository)
      // register services
      .provideFactory('blockchainService', EthereumBlockchainService.make)
      .provideClass('eventProducerService', HTTPEventProducerService)
      .provideClass('ipfsService', IpfsService)
      .provideClass('metadataService', MetadataService)
      .provideClass('anchorBatchQueueService', AnchorBatchSqsQueueService)
      .provideFactory('merkleCarService', makeMerkleCarService)
      .provideClass('anchorService', AnchorService)
      .provideClass('markReadyScheduler', TaskSchedulerService)
      .provideClass('healthcheckService', HealthcheckService)
      .provideClass('requestPresentationService', RequestPresentationService)
      .provideClass('anchorRequestParamsParser', AnchorRequestParamsParser)
      .provideClass('requestService', RequestService)
      .provideClass('continualAnchoringScheduler', TaskSchedulerService)

    try {
      Metrics.start(
        this.config.metrics.collectorHost,
        'cas-' + this.mode,
        DEFAULT_TRACE_SAMPLE_RATIO,
        null,
        false
      )
      Metrics.count('HELLO', 1)
      logger.imp('Metrics exporter started')
    } catch (e: any) {
      logger.err(e)
      // start anchor service even if metrics threw an error
    }
  }

  async anchor(): Promise<void> {
    const anchorService = this.container.resolve('anchorService')
    return anchorService.anchorRequests()
  }

  /**
   * Start application
   */
  async start(): Promise<void> {
    const configLogString = JSON.stringify(cleanupConfigForLogging(this.config), null, 2)
    logger.imp(
      `Starting Ceramic Anchor Service at version ${version} with config:\n${configLogString}`
    )

    const blockchainService = this.container.resolve('blockchainService')
    await blockchainService.connect()

    if (this.anchorsSupported) {
      const ipfsService = this.container.resolve('ipfsService')
      await ipfsService.init()
    }

    switch (this.mode) {
      case AppMode.SERVER:
        await this._startServer()
        break
      case AppMode.ANCHOR:
        await this._startAnchorAndGarbageCollection()
        break
      case AppMode.BUNDLED:
        await this._startBundled()
        break
      case AppMode.SCHEDULER:
        await this._startScheduler()
        break
      case AppMode.CONTINUAL_ANCHORING:
        await this._startContinualAnchoring()
        break
      default:
        throw new UnreachableCaseError(this.mode, `Unknown application mode ${this.mode}`)
    }
    logger.imp(`Ceramic Anchor Service initiated ${this.mode} mode`)
  }

<<<<<<< HEAD
  async stop(): Promise<void> {
    const markReadyScheduler = this.container.resolve('markReadyScheduler')
    const continualAnchoringScheduler = this.container.resolve('continualAnchoringScheduler')

    await Promise.all([markReadyScheduler.stop(), continualAnchoringScheduler.stop()])

=======
  stop(): void {
    const markReadyScheduler = this.container.resolve('markReadyScheduler')
    markReadyScheduler.stop()
>>>>>>> a07fc526
    this._server?.stop()
  }

  /**
   * Starts the application in scheduler mode. In this mode the application will periodically create a
   * batch of requests to process by changing their status to READY. If a batch was created an `anchor`
   * event will be emitted to signal that an anchor needs to be performed.The application will not create
   * a new READY batch until the last batch has been marked as PROCESSING. If the batch has not been serviced
   * in a timely manner a new event will be emitted.
   * @private
   */
  private async _startScheduler(): Promise<void> {
    const anchorService = this.container.resolve('anchorService')
    const markReadyScheduler = this.container.resolve('markReadyScheduler')
    markReadyScheduler.start(
      async () => await anchorService.emitAnchorEventIfReady(),
      this.config.schedulerIntervalMS
    )
  }

  /**
   * Starts bundled application (API + periodic anchoring)
   * @private
   */
  private async _startBundled(): Promise<void> {
    const anchorService = this.container.resolve('anchorService')
    const markReadyScheduler = this.container.resolve('markReadyScheduler')
    markReadyScheduler.start(async () => {
      await anchorService.anchorRequests()
    })
    await this._startServer()
  }

  /**
   * Start application in Server mode, which will accept and store anchor requests in a database, but not actually submit any anchors to the blockchain.
   * @private
   */
  private async _startServer(): Promise<void> {
    const controllers: Array<any> = [
      this.container.injectClass(HealthcheckController),
      this.container.injectClass(ServiceInfoController),
      this.container.injectClass(RequestController),
    ]
    if (this.config.anchorControllerEnabled) {
      const anchorController = this.container.injectClass(AnchorController)
      controllers.push(anchorController)
    }
    this._server = new CeramicAnchorServer(controllers, this.config)
    await this._server.start(this.config.port)
  }

  /**
   * Starts application in anchoring mode, without the API server. This will cause the process to
   * startup, read the database for pending anchors requests, and perform a single anchor on chain
   * before shutting down.
   * If the anchor is successful, will also perform a round of garbage collecting old pinned streams
   * before shutting down.
   * @private
   */
  private async _startAnchorAndGarbageCollection(): Promise<void> {
    const anchorService = this.container.resolve('anchorService')
    await anchorService.anchorRequests().catch((error) => {
      logger.err(`Error when anchoring: ${error}`)
      Metrics.count(METRIC_NAMES.ERROR_WHEN_ANCHORING, 1, {
        message: error.message.substring(0, 50),
      })
      logger.err('Exiting')
      process.exit(1)
    })
    logger.imp(
      `Temporarily skipping stream garbage collection to avoid unpinning important streams from private node`
    )

    // TODO: Uncomment once CAS has its own Ceramic node
    // await anchorService.garbageCollectPinnedStreams().catch((error) => {
    //   logger.err(`Error when garbage collecting pinned streams: ${error}`)
    //   logger.err('Exiting')
    //   process.exit(1)
    // })
    process.exit()
  }

  private async _startContinualAnchoring(): Promise<void> {
    const anchorService = this.container.resolve('anchorService')
    const continualAnchoringScheduler = this.container.resolve('continualAnchoringScheduler')

    const controller = new AbortController()
    let shutdownInProgress: Promise<void> | undefined
    const shutdownSignalHandler = () => {
      if (!shutdownInProgress) {
        logger.imp('Gracefully shutting down continual anchoring')
        controller.abort()
        shutdownInProgress = this.stop()
          .then(() => {
            process.exit(0)
          })
          .catch((error) => {
            console.error(error)
            process.exit(1)
          })
      }
    }
    process.on('SIGINT', shutdownSignalHandler)
    process.on('SIGTERM', shutdownSignalHandler)
    process.on('SIGQUIT', shutdownSignalHandler)

    const task = async () => {
      await anchorService.anchorRequests({ signal: controller.signal }).catch((error) => {
        logger.err(`Error when anchoring: ${error}`)
        Metrics.count(METRIC_NAMES.ERROR_WHEN_ANCHORING, 1, {
          message: error.message.substring(0, 50),
        })
      })

      logger.imp(
        `Temporarily skipping stream garbage collection to avoid unpinning important streams from private node`
      )
      // TODO: Uncomment once CAS has its own Ceramic node
      // await anchorService.garbageCollectPinnedStreams().catch((error) => {
      //   logger.err(`Error when garbage collecting pinned streams: ${error}`)
      // })
    }

    continualAnchoringScheduler.start(task, this.config.schedulerIntervalMS)
  }
}<|MERGE_RESOLUTION|>--- conflicted
+++ resolved
@@ -59,11 +59,8 @@
   healthcheckService: IHealthcheckService
   anchorRequestParamsParser: AnchorRequestParamsParser
   requestService: RequestService
-<<<<<<< HEAD
+  merkleCarService: IMerkleCarService | null
   continualAnchoringScheduler: TaskSchedulerService
-=======
-  merkleCarService: IMerkleCarService | null
->>>>>>> a07fc526
 } & DependenciesContext
 
 /**
@@ -169,18 +166,12 @@
     logger.imp(`Ceramic Anchor Service initiated ${this.mode} mode`)
   }
 
-<<<<<<< HEAD
   async stop(): Promise<void> {
     const markReadyScheduler = this.container.resolve('markReadyScheduler')
     const continualAnchoringScheduler = this.container.resolve('continualAnchoringScheduler')
 
     await Promise.all([markReadyScheduler.stop(), continualAnchoringScheduler.stop()])
 
-=======
-  stop(): void {
-    const markReadyScheduler = this.container.resolve('markReadyScheduler')
-    markReadyScheduler.stop()
->>>>>>> a07fc526
     this._server?.stop()
   }
 
