import 'reflect-metadata'
import 'dotenv/config'

import { Config } from 'node-config-ts'
import type { Knex } from 'knex'
import { logger } from './logger/index.js'
import { CeramicAnchorServer } from './server.js'
import { METRIC_NAMES } from './settings.js'
import { IpfsService } from './services/ipfs-service.js'
import type { IIpfsService } from './services/ipfs-service.type.js'
import { AnchorService } from './services/anchor-service.js'
import { TaskSchedulerService } from './services/task-scheduler-service.js'
import { BlockchainService } from './services/blockchain/blockchain-service.js'
import { HTTPEventProducerService } from './services/event-producer/http/http-event-producer-service.js'
import { AnchorRepository } from './repositories/anchor-repository.js'
import { RequestRepository } from './repositories/request-repository.js'
import { TransactionRepository } from './repositories/transaction-repository.js'
import { HealthcheckController } from './controllers/healthcheck-controller.js'
import { AnchorController } from './controllers/anchor-controller.js'
import { RequestController } from './controllers/request-controller.js'
import { ServiceInfoController } from './controllers/service-info-controller.js'
import { EthereumBlockchainService } from './services/blockchain/ethereum/ethereum-blockchain-service.js'
import {
  DEFAULT_TRACE_SAMPLE_RATIO,
  ServiceMetrics as Metrics,
} from '@ceramicnetwork/observability'
import { version } from './version.js'
import { cleanupConfigForLogging, normalizeConfig } from './normalize-config.util.js'
import type { Injector } from 'typed-inject'
import type { EventProducerService } from './services/event-producer/event-producer-service.js'
import { RequestPresentationService } from './services/request-presentation-service.js'
import type { IMetadataService } from './services/metadata-service.js'
import { MetadataService } from './services/metadata-service.js'
import { MetadataRepository } from './repositories/metadata-repository.js'
import { AppMode } from './app-mode.js'
import { UnreachableCaseError } from '@ceramicnetwork/common'
import { AnchorRequestParamsParser } from './ancillary/anchor-request-params-parser.js'
import { HealthcheckService, IHealthcheckService } from './services/healthcheck-service.js'
import { RequestService } from './services/request-service.js'
import {
  AnchorBatchSqsQueueService,
  IpfsQueueService,
  ValidationSqsQueueService,
} from './services/queue/sqs-queue-service.js'
import { makeMerkleCarService, type IMerkleCarService } from './services/merkle-car-service.js'
import { WitnessService } from './services/witness-service.js'

type DependenciesContext = {
  config: Config
  dbConnection: Knex
}

type ProvidedContext = {
  anchorService: AnchorService
  requestRepository: RequestRepository
  anchorRepository: AnchorRepository
  transactionRepository: TransactionRepository
  blockchainService: BlockchainService
  eventProducerService: EventProducerService
  ipfsService: IIpfsService
  markReadyScheduler: TaskSchedulerService
  requestPresentationService: RequestPresentationService
  metadataService: IMetadataService
  healthcheckService: IHealthcheckService
  anchorRequestParamsParser: AnchorRequestParamsParser
  requestService: RequestService
  merkleCarService: IMerkleCarService
  continualAnchoringScheduler: TaskSchedulerService
  witnessService: WitnessService
} & DependenciesContext

/**
 * Ceramic Anchor Service application
 */
export class CeramicAnchorApp {
  private _server?: CeramicAnchorServer
  readonly container: Injector<ProvidedContext>
  private readonly config: Config
  private readonly mode: AppMode
  private readonly usesIpfs: boolean

  constructor(container: Injector<DependenciesContext>) {
    this.config = container.resolve('config')
    normalizeConfig(this.config)
    this.mode = this.config.mode as AppMode
    this.usesIpfs =
      this.mode === AppMode.ANCHOR ||
      this.mode === AppMode.BUNDLED ||
      this.mode === AppMode.CONTINUAL_ANCHORING ||
      this.mode === AppMode.PUBSUB_RESPONDER ||
      this.config.anchorControllerEnabled

    // TODO: Selectively register only the global singletons needed based on the config

    this.container = container
      // register repositories
      .provideClass('metadataRepository', MetadataRepository)
      .provideFactory('requestRepository', RequestRepository.make)
      .provideClass('anchorRepository', AnchorRepository)
      .provideClass('transactionRepository', TransactionRepository)
      // register services
      .provideFactory('blockchainService', EthereumBlockchainService.make)
      .provideClass('eventProducerService', HTTPEventProducerService)
      .provideClass('ipfsQueueService', IpfsQueueService)
      .provideClass('ipfsService', IpfsService)
      .provideClass('metadataService', MetadataService)
      .provideClass('anchorBatchQueueService', AnchorBatchSqsQueueService)
      .provideClass('validationQueueService', ValidationSqsQueueService)
      .provideFactory('merkleCarService', makeMerkleCarService)
      .provideClass('anchorService', AnchorService)
      .provideClass('markReadyScheduler', TaskSchedulerService)
      .provideClass('healthcheckService', HealthcheckService)
      .provideClass('witnessService', WitnessService)
      .provideClass('requestPresentationService', RequestPresentationService)
      .provideClass('anchorRequestParamsParser', AnchorRequestParamsParser)
      .provideClass('requestService', RequestService)
      .provideClass('continualAnchoringScheduler', TaskSchedulerService)

    try {
      Metrics.start(
        this.config.metrics.collectorHost,
        'cas_' + this.mode,
        DEFAULT_TRACE_SAMPLE_RATIO,
<<<<<<< HEAD
        null, // no logging inside metrics
        false, // do not append total to counters automatically
        0, // do not turn on the prometheus exporter (use collector only)
=======
        null,    // no logging inside metrics
        false,   // do not append total to counters automatically
        this.config.metrics.prometheusPort, // turn on the prometheus exporter if port is set
>>>>>>> 078f0b27
        this.config.metrics.exportIntervalMillis,
        this.config.metrics.exportTimeoutMillis
      )
      Metrics.count('HELLO', 1)
      logger.imp('Metrics exporter started')
    } catch (e: any) {
      logger.imp('ERROR: Metrics exporter failed to start. Continuing anyway.')
      logger.err(e)
      // start anchor service even if metrics threw an error
    }
  }

  async anchor(): Promise<void> {
    const anchorService = this.container.resolve('anchorService')
    await anchorService.anchorRequests()
  }

  /**
   * Start application
   */
  async start(): Promise<void> {
    const configLogString = JSON.stringify(cleanupConfigForLogging(this.config), null, 2)
    logger.imp(
      `Starting Ceramic Anchor Service at version ${version} with config:\n${configLogString}`
    )

    const blockchainService = this.container.resolve('blockchainService')
    await blockchainService.connect()

    if (this.usesIpfs) {
      const ipfsService = this.container.resolve('ipfsService')
      await ipfsService.init()
    }

    switch (this.mode) {
      case AppMode.SERVER:
        await this._startServer()
        break
      case AppMode.ANCHOR:
        await this._startAnchorAndGarbageCollection()
        break
      case AppMode.BUNDLED:
        await this._startBundled()
        break
      case AppMode.SCHEDULER:
        await this._startScheduler()
        break
      case AppMode.CONTINUAL_ANCHORING:
        await this._startContinualAnchoring()
        break
      case AppMode.PUBSUB_RESPONDER:
        this._startPubsubResponder()
        break
      default:
        throw new UnreachableCaseError(this.mode, `Unknown application mode ${this.mode}`)
    }
    logger.imp(`Ceramic Anchor Service initiated ${this.mode} mode`)
  }

  async stop(): Promise<void> {
    const markReadyScheduler = this.container.resolve('markReadyScheduler')
    const continualAnchoringScheduler = this.container.resolve('continualAnchoringScheduler')

    await Promise.all([markReadyScheduler.stop(), continualAnchoringScheduler.stop()])

    this._server?.stop()

    const ipfsService = this.container.resolve('ipfsService')
    await ipfsService.stop()
  }

  /**
   * Starts the application in scheduler mode. In this mode the application will periodically create a
   * batch of requests to process by changing their status to READY. If a batch was created an `anchor`
   * event will be emitted to signal that an anchor needs to be performed.The application will not create
   * a new READY batch until the last batch has been marked as PROCESSING. If the batch has not been serviced
   * in a timely manner a new event will be emitted.
   * @private
   */
  private async _startScheduler(): Promise<void> {
    const anchorService = this.container.resolve('anchorService')
    const markReadyScheduler = this.container.resolve('markReadyScheduler')
    markReadyScheduler.start(
      async () => await anchorService.emitAnchorEventIfReady(),
      this.config.schedulerIntervalMS
    )
  }

  /**
   * Starts bundled application (API + periodic anchoring)
   * @private
   */
  private async _startBundled(): Promise<void> {
    const anchorService = this.container.resolve('anchorService')
    const markReadyScheduler = this.container.resolve('markReadyScheduler')
    markReadyScheduler.start(async () => {
      await anchorService.anchorRequests()
    })
    await this._startServer()
  }

  /**
   * Start application in Server mode, which will accept and store anchor requests in a database, but not actually submit any anchors to the blockchain.
   * @private
   */
  private async _startServer(): Promise<void> {
    const controllers: Array<any> = [
      this.container.injectClass(HealthcheckController),
      this.container.injectClass(ServiceInfoController),
      this.container.injectClass(RequestController),
    ]
    if (this.config.anchorControllerEnabled) {
      const anchorController = this.container.injectClass(AnchorController)
      controllers.push(anchorController)
    }
    this._server = new CeramicAnchorServer(controllers, this.config)
    await this._server.start(this.config.port)
  }

  /**
   * Starts application in anchoring mode, without the API server. This will cause the process to
   * startup, read the database for pending anchors requests, and perform a single anchor on chain
   * before shutting down.
   * If the anchor is successful, will also perform a round of garbage collecting old pinned streams
   * before shutting down.
   * @private
   */
  private async _startAnchorAndGarbageCollection(): Promise<void> {
    const anchorService = this.container.resolve('anchorService')
    await anchorService.anchorRequests().catch((error) => {
      logger.err(`Error when anchoring: ${error}`)
      Metrics.count(METRIC_NAMES.ERROR_WHEN_ANCHORING, 1, {
        message: error.message.substring(0, 50),
      })
      logger.err('Exiting')
      process.exit(1)
    })
    logger.imp(
      `Temporarily skipping stream garbage collection to avoid unpinning important streams from private node`
    )

    // TODO: Uncomment once CAS has its own Ceramic node
    // await anchorService.garbageCollectPinnedStreams().catch((error) => {
    //   logger.err(`Error when garbage collecting pinned streams: ${error}`)
    //   logger.err('Exiting')
    //   process.exit(1)
    // })
    process.exit()
  }

  private async _startContinualAnchoring(): Promise<void> {
    const anchorService = this.container.resolve('anchorService')
    const continualAnchoringScheduler = this.container.resolve('continualAnchoringScheduler')

    const controller = new AbortController()
    let shutdownInProgress: Promise<void> | undefined
    const shutdownSignalHandler = () => {
      if (!shutdownInProgress) {
        logger.imp('Gracefully shutting down continual anchoring')
        controller.abort()
        shutdownInProgress = this.stop()
          .then(() => {
            process.exit(0)
          })
          .catch((error) => {
            console.error(error)
            process.exit(1)
          })
      }
    }
    process.on('SIGINT', shutdownSignalHandler)
    process.on('SIGTERM', shutdownSignalHandler)
    process.on('SIGQUIT', shutdownSignalHandler)

    const task = async (): Promise<boolean> => {
      const success = await anchorService
        .anchorRequests({ signal: controller.signal })
        .catch((error: Error) => {
          logger.err(`Error when anchoring: ${error}`)
          Metrics.count(METRIC_NAMES.ERROR_WHEN_ANCHORING, 1, {
            message: error.message.substring(0, 50),
          })
          throw error
        })

      logger.imp(
        `Temporarily skipping stream garbage collection to avoid unpinning important streams from private node`
      )
      // TODO: Uncomment once CAS has its own Ceramic node
      // await anchorService.garbageCollectPinnedStreams().catch((error) => {
      //   logger.err(`Error when garbage collecting pinned streams: ${error}`)
      // })

      return success
    }

    const cbAfterNoOp = () => {
      logger.imp('No batches available. Continual anchoring is shutting down.')
      process.exit(0)
    }

    continualAnchoringScheduler.start(
      task,
      this.config.schedulerIntervalMS,
      this.config.schedulerStopAfterNoOp ? cbAfterNoOp : undefined
    )
  }

  private _startPubsubResponder(): void {
    // The ipfs service automatically subscribes to the provided pubsub topic
    // If we are in `pubsub-responder` mode we will handle Query messages
    // If we are not in `pubsub-responder` mode we will ignore all messages

    let shutdownInProgress: Promise<void> | undefined
    const shutdownSignalHandler = () => {
      if (!shutdownInProgress) {
        logger.imp('Gracefully shutting down pubsub responder mode')
        shutdownInProgress = this.stop()
          .then(() => {
            process.exit(0)
          })
          .catch((error) => {
            console.error(error)
            process.exit(1)
          })
      }
    }
    process.on('SIGINT', shutdownSignalHandler)
    process.on('SIGTERM', shutdownSignalHandler)
    process.on('SIGQUIT', shutdownSignalHandler)
  }
}<|MERGE_RESOLUTION|>--- conflicted
+++ resolved
@@ -121,15 +121,9 @@
         this.config.metrics.collectorHost,
         'cas_' + this.mode,
         DEFAULT_TRACE_SAMPLE_RATIO,
-<<<<<<< HEAD
         null, // no logging inside metrics
         false, // do not append total to counters automatically
-        0, // do not turn on the prometheus exporter (use collector only)
-=======
-        null,    // no logging inside metrics
-        false,   // do not append total to counters automatically
         this.config.metrics.prometheusPort, // turn on the prometheus exporter if port is set
->>>>>>> 078f0b27
         this.config.metrics.exportIntervalMillis,
         this.config.metrics.exportTimeoutMillis
       )
