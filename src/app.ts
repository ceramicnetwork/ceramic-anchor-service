--- conflicted
+++ resolved
@@ -60,13 +60,8 @@
    * @private
    */
   static _patchConfigTypes(): void {
-<<<<<<< HEAD
-    const traverse = function (o) {
-      for (const prop in Object.keys(o)) {
-=======
     const traverse = function(o) {
       for (const prop of Object.keys(o)) {
->>>>>>> 392a2b19
         if (o[prop] === 'true' || o[prop] === 'false') {
           o[prop] = o[prop] === 'true'
         }
