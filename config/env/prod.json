--- conflicted
+++ resolved
@@ -7,13 +7,8 @@
   "maxAnchoringDelayMS": "@@MAX_ANCHORING_DELAY_MS",
   "merkleDepthLimit": "@@MERKLE_DEPTH_LIMIT",
   "minStreamCount": "@@MIN_STREAM_COUNT",
-<<<<<<< HEAD
-  "anchorLauncherUrl": "@@ANCHOR_LAUNCHER_URL",
-  "maxAnchoringDelayMS": "@@MAX_ANCHORING_DELAY_MS",
-=======
   "readyRetryIntervalMS": "@@READY_RETRY_INTERVAL_MS",
   "schedulerIntervalMS": "@@SCHEDULER_INTERVAL_MS",
->>>>>>> 0429b399
   "ipfsConfig": {
     "url": "@@IPFS_API_URL",
     "pubsubTopic": "@@IPFS_PUBSUB_TOPIC",
