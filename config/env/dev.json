--- conflicted
+++ resolved
@@ -43,8 +43,8 @@
     "filePath": "@@LOG_PATH"
   },
   "metrics": {
-<<<<<<< HEAD
-    "collectorHost": "@@COLLECTOR_HOSTNAME"
+    "collectorHost": "@@COLLECTOR_HOSTNAME",
+    "traceRatio": "@@METRICS_TRACE_RATIO"
   },
   "db": {
     "connection": {
@@ -54,9 +54,5 @@
       "password": "@@DB_PASSWORD",
       "port": "@@DB_PORT"
     }
-=======
-    "collectorHost": "@@COLLECTOR_HOSTNAME",
-    "traceRatio": "@@METRICS_TRACE_RATIO"
->>>>>>> 27ffdd38
   }
 }