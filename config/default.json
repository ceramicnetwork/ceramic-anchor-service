{
  "mode": "bundled",
  "useSmartContractAnchors": false,
  "port": 8081,
  "anchorControllerEnabled": false,
<<<<<<< HEAD
  "cronExpressionx": "0/5 * * * ? *",
  "cronExpression": "0/1 * * * ? *",
=======
  "schedulerIntervalMS": 300000,
>>>>>>> 2d75c93b
  "expirationPeriod": 5400000,
  "merkleDepthLimit": 0,
  "minStreamCount": 1,
  "awsSqsUrl": "",
  "ipfsConfig": {
    "url": "http://localhost:5001",
    "pubsubTopic": "/ceramic/testnet-clay",
    "timeout": 120000
  },
  "ceramic": {
    "apiUrl": "http://localhost:7007",
    "validateRecords": false
  },
  "blockchain": {
    "selectedConnector": "ethereum",
    "connectors": {
      "ethereum": {
        "network": "ganache",
        "overrideGasConfig": false,
        "gasLimitx": 4712388,
        "gasLimit": 6721975,
        "rpc": {
          "host": "http://localhost",
          "port": "8545",
          "url": ""
        },
        "transactionTimeoutSecs": 60,
        "account": {
          "privateKeyx": "0x06dd0990d19001c57eeea6d32e8fdeee40d3945962caf18c18c3930baa5a6ec9",
          "privateKey": "0xac0974bec39a17e36ba4a6b4d238ff944bacb478cbed5efcae784d7bf4f2ff80"
        },
        "contractAddressx": "0x5fbdb2315678afecb367f032d93f642f64180aa3",
        "contractAddress": "0xD3f84Cf6Be3DD0EB16dC89c972f7a27B441A39f2",
        "versionThreshBlock": {
          "1": 1000000000
        }
      }
    }
  },
  "logger": {
    "level": "important",
    "logToFiles": false,
    "filePath": ""
  }
}<|MERGE_RESOLUTION|>--- conflicted
+++ resolved
@@ -3,12 +3,7 @@
   "useSmartContractAnchors": false,
   "port": 8081,
   "anchorControllerEnabled": false,
-<<<<<<< HEAD
-  "cronExpressionx": "0/5 * * * ? *",
-  "cronExpression": "0/1 * * * ? *",
-=======
   "schedulerIntervalMS": 300000,
->>>>>>> 2d75c93b
   "expirationPeriod": 5400000,
   "merkleDepthLimit": 0,
   "minStreamCount": 1,
