{
  "mode": "bundled",
  "useSmartContractAnchors": false,
  "port": 8081,
  "anchorControllerEnabled": false,
  "anchorLauncherUrl": "http://localhost:8001",
  "expirationPeriod": 5400000,
  "maxAnchoringDelayMS": 43200000,
  "merkleDepthLimit": 0,
<<<<<<< HEAD
  "minStreamCount": 1,
  "anchorLauncherUrl": "http://localhost:8001",
  "maxAnchoringDelayMS": 43200000,
=======
  "minStreamCount": 1024,
  "readyRetryIntervalMS": 300000,
  "schedulerIntervalMS": 300000,
>>>>>>> 0429b399
  "ipfsConfig": {
    "url": "http://localhost:5001",
    "pubsubTopic": "/ceramic/testnet-clay",
    "timeout": 120000
  },
  "ceramic": {
    "apiUrl": "http://localhost:7007",
    "validateRecords": false
  },
  "blockchain": {
    "selectedConnector": "ethereum",
    "connectors": {
      "ethereum": {
        "network": "ganache",
        "overrideGasConfig": false,
        "gasLimit": 6721975,
        "rpc": {
          "host": "http://localhost",
          "port": "8545",
          "url": ""
        },
        "transactionTimeoutSecs": 60,
        "account": {
          "privateKey": "0x06dd0990d19001c57eeea6d32e8fdeee40d3945962caf18c18c3930baa5a6ec9"
        },
        "contractAddress": "0xD3f84Cf6Be3DD0EB16dC89c972f7a27B441A39f2"
      }
    }
  },
  "logger": {
    "level": "important",
    "logToFiles": false,
    "filePath": ""
  },
  "metrics": {
    "collectorHost": ""
  }
}<|MERGE_RESOLUTION|>--- conflicted
+++ resolved
@@ -7,15 +7,9 @@
   "expirationPeriod": 5400000,
   "maxAnchoringDelayMS": 43200000,
   "merkleDepthLimit": 0,
-<<<<<<< HEAD
-  "minStreamCount": 1,
-  "anchorLauncherUrl": "http://localhost:8001",
-  "maxAnchoringDelayMS": 43200000,
-=======
   "minStreamCount": 1024,
   "readyRetryIntervalMS": 300000,
   "schedulerIntervalMS": 300000,
->>>>>>> 0429b399
   "ipfsConfig": {
     "url": "http://localhost:5001",
     "pubsubTopic": "/ceramic/testnet-clay",
