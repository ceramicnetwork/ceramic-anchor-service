{
  "name": "ceramic-anchor-service",
  "version": "0.0.67",
  "license": "(Apache-2.0 OR MIT)",
  "keywords": [
    "ceramic",
    "anchor",
    "eth",
    "3box"
  ],
  "main": "./build/app.js",
  "types": "./build/app.d.ts",
  "directories": {
    "build": "./build"
  },
  "exports": {
    ".": "./build/app.js"
  },
  "type": "module",
  "sideEffects": false,
  "scripts": {
    "test": "node --experimental-vm-modules ./node_modules/jest/bin/jest.js --forceExit --detectOpenHandles --coverage --runInBand",
    "coverage": "./node_modules/.bin/nyc npm run test",
    "build": "./node_modules/.bin/tsc --project tsconfig.json",
    "format": "./node_modules/.bin/prettier --write 'src/**/*{.ts,.tsx,.js}'",
    "prepublishOnly": "npm run build",
    "prebuild": "npm run clean",
    "postinstall": "./node_modules/.bin/node-config-ts",
    "lint": "./node_modules/.bin/eslint --fix ./src --ext .js,.jsx,.ts,.tsx",
    "typeorm": "./node_modules/.bin/ts-node -r tsconfig-paths/register ./node_modules//typeorm/cli.js",
    "clean": "rm -rf ./build; rm -rf coverage; rm -rf .nyc_output",
    "start": "node --loader tsm ./build/main.js",
    "startDev": "NODE_ENV=dev APP_MODE=bundled node ./build/main.js ",
    "watch": "./node_modules/.bin/nodemon -e ts --watch src --exec \"npm run build && npm run start\"",
    "buildContract": "cd contracts; make build",
    "testContract": "cd contracts; make t",
    "runGanache": "cd contracts; make g",
    "runAnvil": "cd contracts; make a",
    "deployContract": "cd contracts; make create",
    "invokeContract": "cd contracts; make invoke",
    "installContractDeps": "cd contracts; make installDeps",
    "release": "./node_modules/.bin/release-it --verbose --disable-metrics"
  },
  "husky": {
    "hooks": {
      "pre-commit": "npm run lint"
    }
  },
  "dependencies": {
<<<<<<< HEAD
    "@ceramicnetwork/common": "^2.6.1-rc.0",
    "@ceramicnetwork/core": "^2.10.0-rc.0",
    "@ceramicnetwork/http-client": "^2.3.5-rc.0",
    "@ceramicnetwork/logger": "^2.0.9-rc.0",
    "@ceramicnetwork/metrics": "^0.0.6-rc.0",
    "@ceramicnetwork/streamid": "^2.3.4-rc.0",
=======
    "@ceramicnetwork/common": "^2.0.0",
    "@ceramicnetwork/core": "^2.1.2-rc.0",
    "@ceramicnetwork/http-client": "^2.0.0",
    "@ceramicnetwork/logger": "^2.0.6",
    "@ceramicnetwork/streamid": "^2.2.0",
>>>>>>> c050c772
    "@ethersproject/abi": "^5.6.4",
    "@ipld/dag-cbor": "^7.0.2",
    "@opentelemetry/exporter-metrics-otlp-http": "^0.32.0",
    "@opentelemetry/sdk-metrics": "^0.32.0",
    "@overnightjs/core": "^1.7.6",
    "bloom-filters": "1.3.9",
    "colors": "1.4.0",
    "cors": "^2.8.5",
    "dag-jose": "^2.0.1",
    "dotenv": "^16.0.1",
    "ethers": "~5.6.9",
    "express": "^4.18.1",
    "http-status-codes": "^2.2.0",
    "ipfs-http-client": "^55.0.0",
    "lodash.clonedeep": "^4.5.0",
    "lru-cache": "^6.0.0",
    "morgan": "^1.10.0",
    "multiformats": "^9.7.1",
    "os-utils": "^0.0.14",
    "pg": "^8.7.3",
    "reflect-metadata": "^0.1.13",
    "sqlite3": "^5.0.11",
    "tsm": "^2.2.2",
    "tsyringe": "^4.7.0",
    "typeorm": "0.2.42-dev.1446e02",
    "uuid": "^8.3.2"
  },
  "devDependencies": {
    "@babel/core": "^7.16.7",
    "@babel/plugin-proposal-decorators": "^7.16.7",
    "@babel/plugin-transform-modules-commonjs": "^7.16.8",
    "@babel/preset-env": "^7.16.8",
    "@babel/preset-typescript": "^7.16.7",
    "@babel/register": "^7.16.9",
    "@ceramicnetwork/cli": "^2.7.0-rc.0",
    "@ceramicnetwork/stream-tile": "^2.4.4-rc.0",
    "@databases/pg-test": "^3.1.2",
    "@stablelib/random": "^1.0.1",
    "@stablelib/sha256": "^1.0.1",
    "@types/cors": "^2.8.12",
    "@types/dotenv": "^8.2.0",
    "@types/express": "^4.17.13",
    "@types/jest": "^27.4.0",
    "@types/lodash.clonedeep": "^4.5.6",
    "@types/morgan": "^1.9.3",
    "@types/node": "^17.0.9",
    "@types/os-utils": "0.0.1",
    "@types/uuid": "^8.3.4",
    "@typescript-eslint/eslint-plugin": "^5.9.1",
    "@typescript-eslint/parser": "^5.9.1",
    "babel-jest": "^27.4.6",
    "did-resolver": "^3.1.5",
    "dids": "^3.2.0",
    "eslint": "^8.7.0",
    "eslint-config-3box": "^0.4.1",
    "eslint-plugin-jest": "^25.7.0",
    "ganache-core": "^2.13.2",
    "get-port": "^6.0.0",
    "husky": "^7.0.4",
    "ipfs-core": "^0.13.0",
    "ipfs-core-types": "^0.9.0",
    "ipfs-http-server": "^0.10.0",
    "jest": "^27.4.7",
    "jest-environment-uint8array": "^1.0.0",
    "jest-mock-extended": "^2.0.4",
    "jest-resolver-enhanced": "^1.0.1",
    "key-did-provider-ed25519": "^2.0.1",
    "key-did-resolver": "^2.1.1",
    "node-config-ts": "^3.1.0",
    "nodemon": "^2.0.15",
    "nyc": "^15.1.0",
    "prettier": "^2.5.1",
    "release-it": "^14.12.3",
    "rxjs": "^7.5.2",
    "tmp-promise": "^3.0.3",
    "ts-jest": "^27.1.3",
    "ts-node": "^10.4.0",
    "tsconfig-paths": "^3.12.0",
    "typescript": "^4.6.3"
  },
  "release-it": {
    "git": {
      "commitMessage": "chore: release v${version}"
    },
    "github": {
      "release": true
    },
    "npm": {
      "publish": false
    }
  }
}<|MERGE_RESOLUTION|>--- conflicted
+++ resolved
@@ -47,20 +47,11 @@
     }
   },
   "dependencies": {
-<<<<<<< HEAD
     "@ceramicnetwork/common": "^2.6.1-rc.0",
     "@ceramicnetwork/core": "^2.10.0-rc.0",
     "@ceramicnetwork/http-client": "^2.3.5-rc.0",
     "@ceramicnetwork/logger": "^2.0.9-rc.0",
-    "@ceramicnetwork/metrics": "^0.0.6-rc.0",
     "@ceramicnetwork/streamid": "^2.3.4-rc.0",
-=======
-    "@ceramicnetwork/common": "^2.0.0",
-    "@ceramicnetwork/core": "^2.1.2-rc.0",
-    "@ceramicnetwork/http-client": "^2.0.0",
-    "@ceramicnetwork/logger": "^2.0.6",
-    "@ceramicnetwork/streamid": "^2.2.0",
->>>>>>> c050c772
     "@ethersproject/abi": "^5.6.4",
     "@ipld/dag-cbor": "^7.0.2",
     "@opentelemetry/exporter-metrics-otlp-http": "^0.32.0",
